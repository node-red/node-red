/**
 * Copyright JS Foundation and other contributors, http://js.foundation
 *
 * Licensed under the Apache License, Version 2.0 (the "License");
 * you may not use this file except in compliance with the License.
 * You may obtain a copy of the License at
 *
 * http://www.apache.org/licenses/LICENSE-2.0
 *
 * Unless required by applicable law or agreed to in writing, software
 * distributed under the License is distributed on an "AS IS" BASIS,
 * WITHOUT WARRANTIES OR CONDITIONS OF ANY KIND, either express or implied.
 * See the License for the specific language governing permissions and
 * limitations under the License.
 **/

var should = require("should");
var sinon = require("sinon");
var request = require("supertest");
var express = require("express");
<<<<<<< HEAD
var fs = require("fs");
var path = require("path");
=======
>>>>>>> 06ceb056

var NR_TEST_UTILS = require("nr-test-utils");
const auth = require("basic-auth");

var api = NR_TEST_UTILS.require("@node-red/editor-api");

var apiAuth = NR_TEST_UTILS.require("@node-red/editor-api/lib/auth");
var apiEditor = NR_TEST_UTILS.require("@node-red/editor-api/lib/editor");
var apiAdmin = NR_TEST_UTILS.require("@node-red/editor-api/lib/admin");


describe("api/index", function() {
    var beforeEach = function() {
        sinon.stub(apiAuth,"init",function(){});
        sinon.stub(apiEditor,"init",function(){
            var app = express();
            app.get("/editor",function(req,res) { res.status(200).end(); });
            return app;
        });
        sinon.stub(apiAdmin,"init",function(){
            var app = express();
            app.get("/admin",function(req,res) { res.status(200).end(); });
            return app;
        });
        sinon.stub(apiAuth,"login",function(req,res){
            res.status(200).end();
        });
    };
    var afterEach = function() {
        apiAuth.init.restore();
        apiAuth.login.restore();
        apiEditor.init.restore();
        apiAdmin.init.restore();
    };

    beforeEach(beforeEach);
    afterEach(afterEach);

    it("does not setup admin api if httpAdminRoot is false", function(done) {
        api.init({ httpAdminRoot: false },{},{},{});
        should.not.exist(api.httpAdmin);
        done();
    });
    describe('initalises admin api without adminAuth', function(done) {
        before(function() {
            beforeEach();
            api.init({},{},{},{});
        });
        after(afterEach);
        it('exposes the editor',function(done) {
            request(api.httpAdmin).get("/editor").expect(200).end(done);
        })
        it('exposes the admin api',function(done) {
            request(api.httpAdmin).get("/admin").expect(200).end(done);
        })
        it('exposes the auth api',function(done) {
            request(api.httpAdmin).get("/auth/login").expect(200).end(done);
        })
    });

    describe('initalises admin api without editor', function(done) {
        before(function() {
            beforeEach();
            api.init({ disableEditor: true },{},{},{});
        });
        after(afterEach);
        it('does not expose the editor',function(done) {
            request(api.httpAdmin).get("/editor").expect(404).end(done);
        })
        it('exposes the admin api',function(done) {
            request(api.httpAdmin).get("/admin").expect(200).end(done);
        })
        it('exposes the auth api',function(done) {
            request(api.httpAdmin).get("/auth/login").expect(200).end(done)
        })
    });

    describe('initialises api with admin middleware', function(done) {
        it('ignores non-function values',function(done) {
            api.init({ httpAdminRoot: true, httpAdminMiddleware: undefined },{},{},{});
            const middlewareFound = api.httpAdmin._router.stack.filter((layer) => layer.name === 'testMiddleware')
            should(middlewareFound).be.empty();
            done();
        });

        it('only accepts functions as middleware',function(done) {
            const testMiddleware = function(req, res, next){ next(); };
            api.init({ httpAdminRoot: true, httpAdminMiddleware: testMiddleware },{},{},{});
            const middlewareFound = api.httpAdmin._router.stack.filter((layer) => layer.name === 'testMiddleware')
            should(middlewareFound).be.length(1);
            done();
        });
    });

    describe('initialises api with authentication enabled', function(done) {

        it('enables an oauth/openID based authentication mechanism',function(done) {
            const stub = sinon.stub(apiAuth, 'genericStrategy', function(){});
            const adminAuth = { type: 'strategy', strategy: {} }
            api.init({ httpAdminRoot: true, adminAuth },{},{},{});
            should(stub.called).be.ok();
            stub.restore();
            done();
        });

        it('enables password protection',function(done) {
            const adminAuth = { type: 'credentials' }
            api.init({ httpAdminRoot: true, adminAuth },{},{},{});
            
            // is the name ("initialize") of the passport middleware present
            const middlewareFound = api.httpAdmin._router.stack.filter((layer) => layer.name === 'initialize')
            should(middlewareFound).be.length(1);
            done();
        });

    });

    describe('initialises api with custom cors config', function (done) {
        const httpAdminCors = {
            origin: "*",
            methods: "GET,PUT,POST,DELETE"
        };

        it('uses default cors middleware when user settings absent', function(done){
            api.init({ httpAdminRoot: true }, {}, {}, {});
            const middlewareFound = api.httpAdmin._router.stack.filter((layer) => layer.name === 'corsMiddleware')
            should(middlewareFound).be.length(1);
            done();
        })

        it('enables custom cors middleware when settings present', function(done){
            api.init({ httpAdminRoot: true, httpAdminCors }, {}, {}, {});
            const middlewareFound = api.httpAdmin._router.stack.filter((layer) => layer.name === 'corsMiddleware')
            should(middlewareFound).be.length(2);
            done();
        })
    });

    describe('editor start', function (done) {

        it('cannot be started when editor is disabled', function (done) {
            const stub = sinon.stub(apiEditor, 'start', function () {
                return Promise.resolve(true);
            });
            api.init({ httpAdminRoot: true, disableEditor: true }, {}, {}, {});
            should(api.start()).resolvedWith(true);
            stub.restore();
            done();
        });

        it('can be started when editor enabled', function (done) {
            const stub = sinon.stub(apiEditor, 'start');
            api.init({ httpAdminRoot: true, disableEditor: false }, {}, {}, {});
            api.start();
            should(stub.called).be.true();
            stub.restore();
            done();
        });

    });

});<|MERGE_RESOLUTION|>--- conflicted
+++ resolved
@@ -18,11 +18,6 @@
 var sinon = require("sinon");
 var request = require("supertest");
 var express = require("express");
-<<<<<<< HEAD
-var fs = require("fs");
-var path = require("path");
-=======
->>>>>>> 06ceb056
 
 var NR_TEST_UTILS = require("nr-test-utils");
 const auth = require("basic-auth");
