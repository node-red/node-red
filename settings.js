/**
 * Copyright JS Foundation and other contributors, http://js.foundation
 *
 * Licensed under the Apache License, Version 2.0 (the "License");
 * you may not use this file except in compliance with the License.
 * You may obtain a copy of the License at
 *
 * http://www.apache.org/licenses/LICENSE-2.0
 *
 * Unless required by applicable law or agreed to in writing, software
 * distributed under the License is distributed on an "AS IS" BASIS,
 * WITHOUT WARRANTIES OR CONDITIONS OF ANY KIND, either express or implied.
 * See the License for the specific language governing permissions and
 * limitations under the License.
 **/

// The `https` setting requires the `fs` module. Uncomment the following
// to make it available:
//var fs = require("fs");

module.exports = {
    // the tcp port that the Node-RED web server is listening on
    uiPort: process.env.PORT || 1880,

    // By default, the Node-RED UI accepts connections on all IPv4 interfaces.
    // The following property can be used to listen on a specific interface. For
    // example, the following would only allow connections from the local machine.
    //uiHost: "127.0.0.1",

    // Retry time in milliseconds for MQTT connections
    mqttReconnectTime: 15000,

    // Retry time in milliseconds for Serial port connections
    serialReconnectTime: 15000,

    // Retry time in milliseconds for TCP socket connections
    //socketReconnectTime: 10000,

    // Timeout in milliseconds for TCP server socket connections
    //  defaults to no timeout
    //socketTimeout: 120000,

    // Timeout in milliseconds for HTTP request connections
    //  defaults to 120 seconds
    //httpRequestTimeout: 120000,

    // The maximum length, in characters, of any message sent to the debug sidebar tab
    debugMaxLength: 1000,

    // The maximum number of messages kept internally in nodes.
    // Zero or undefined value means not restricting number of messages.
    //sortMaxKeptMsgsCount: 0,
<<<<<<< HEAD
    //switchMaxKeptMsgsCount: 0,
=======
    //joinMaxKeptMsgsCount: 0,
    //batchMaxKeptMsgsCount: 0,
>>>>>>> 218794be
    
    // To disable the option for using local files for storing keys and certificates in the TLS configuration
    //  node, set this to true
    //tlsConfigDisableLocalFiles: true,

    // Colourise the console output of the debug node
    //debugUseColors: true,

    // The file containing the flows. If not set, it defaults to flows_<hostname>.json
    //flowFile: 'flows.json',

    // To enabled pretty-printing of the flow within the flow file, set the following
    //  property to true:
    //flowFilePretty: true,

    // By default, credentials are encrypted in storage using a generated key. To
    // specify your own secret, set the following property.
    // If you want to disable encryption of credentials, set this property to false.
    // Note: once you set this property, do not change it - doing so will prevent
    // node-red from being able to decrypt your existing credentials and they will be
    // lost.
    //credentialSecret: "a-secret-key",

    // By default, all user data is stored in the Node-RED install directory. To
    // use a different location, the following property can be used
    //userDir: '/home/nol/.node-red/',

    // Node-RED scans the `nodes` directory in the install directory to find nodes.
    // The following property can be used to specify an additional directory to scan.
    //nodesDir: '/home/nol/.node-red/nodes',

    // By default, the Node-RED UI is available at http://localhost:1880/
    // The following property can be used to specify a different root path.
    // If set to false, this is disabled.
    //httpAdminRoot: '/admin',

    // Some nodes, such as HTTP In, can be used to listen for incoming http requests.
    // By default, these are served relative to '/'. The following property
    // can be used to specifiy a different root path. If set to false, this is
    // disabled.
    //httpNodeRoot: '/red-nodes',

    // The following property can be used in place of 'httpAdminRoot' and 'httpNodeRoot',
    // to apply the same root to both parts.
    //httpRoot: '/red',

    // When httpAdminRoot is used to move the UI to a different root path, the
    // following property can be used to identify a directory of static content
    // that should be served at http://localhost:1880/.
    //httpStatic: '/home/nol/node-red-static/',

    // The maximum size of HTTP request that will be accepted by the runtime api.
    // Default: 5mb
    //apiMaxLength: '5mb',

    // If you installed the optional node-red-dashboard you can set it's path
    // relative to httpRoot
    //ui: { path: "ui" },

    // Securing Node-RED
    // -----------------
    // To password protect the Node-RED editor and admin API, the following
    // property can be used. See http://nodered.org/docs/security.html for details.
    //adminAuth: {
    //    type: "credentials",
    //    users: [{
    //        username: "admin",
    //        password: "$2a$08$zZWtXTja0fB1pzD4sHCMyOCMYz2Z6dNbM6tl8sJogENOMcxWV9DN.",
    //        permissions: "*"
    //    }]
    //},

    // To password protect the node-defined HTTP endpoints (httpNodeRoot), or
    // the static content (httpStatic), the following properties can be used.
    // The pass field is a bcrypt hash of the password.
    // See http://nodered.org/docs/security.html#generating-the-password-hash
    //httpNodeAuth: {user:"user",pass:"$2a$08$zZWtXTja0fB1pzD4sHCMyOCMYz2Z6dNbM6tl8sJogENOMcxWV9DN."},
    //httpStaticAuth: {user:"user",pass:"$2a$08$zZWtXTja0fB1pzD4sHCMyOCMYz2Z6dNbM6tl8sJogENOMcxWV9DN."},

    // The following property can be used to enable HTTPS
    // See http://nodejs.org/api/https.html#https_https_createserver_options_requestlistener
    // for details on its contents.
    // See the comment at the top of this file on how to load the `fs` module used by
    // this setting.
    //
    //https: {
    //    key: fs.readFileSync('privatekey.pem'),
    //    cert: fs.readFileSync('certificate.pem')
    //},

    // The following property can be used to cause insecure HTTP connections to
    // be redirected to HTTPS.
    //requireHttps: true

    // The following property can be used to disable the editor. The admin API
    // is not affected by this option. To disable both the editor and the admin
    // API, use either the httpRoot or httpAdminRoot properties
    //disableEditor: false,

    // The following property can be used to configure cross-origin resource sharing
    // in the HTTP nodes.
    // See https://github.com/troygoode/node-cors#configuration-options for
    // details on its contents. The following is a basic permissive set of options:
    //httpNodeCors: {
    //    origin: "*",
    //    methods: "GET,PUT,POST,DELETE"
    //},

    // If you need to set an http proxy please set an environment variable
    // called http_proxy (or HTTP_PROXY) outside of Node-RED in the operating system.
    // For example - http_proxy=http://myproxy.com:8080
    // (Setting it here will have no effect)
    // You may also specify no_proxy (or NO_PROXY) to supply a comma separated
    // list of domains to not proxy, eg - no_proxy=.acme.co,.acme.co.uk

    // The following property can be used to add a custom middleware function
    // in front of all http in nodes. This allows custom authentication to be
    // applied to all http in nodes, or any other sort of common request processing.
    //httpNodeMiddleware: function(req,res,next) {
    //    // Handle/reject the request, or pass it on to the http in node by calling next();
    //    // Optionally skip our rawBodyParser by setting this to true;
    //    //req.skipRawBodyParser = true;
    //    next();
    //},

    // The following property can be used to verify websocket connection attempts.
    // This allows, for example, the HTTP request headers to be checked to ensure
    // they include valid authentication information.
    //webSocketNodeVerifyClient: function(info) {
    //    // 'info' has three properties:
    //    //   - origin : the value in the Origin header
    //    //   - req : the HTTP request
    //    //   - secure : true if req.connection.authorized or req.connection.encrypted is set
    //    //
    //    // The function should return true if the connection should be accepted, false otherwise.
    //    //
    //    // Alternatively, if this function is defined to accept a second argument, callback,
    //    // it can be used to verify the client asynchronously.
    //    // The callback takes three arguments:
    //    //   - result : boolean, whether to accept the connection or not
    //    //   - code : if result is false, the HTTP error status to return
    //    //   - reason: if result is false, the HTTP reason string to return
    //},

    // Anything in this hash is globally available to all functions.
    // It is accessed as context.global.
    // eg:
    //    functionGlobalContext: { os:require('os') }
    // can be accessed in a function block as:
    //    context.global.os

    functionGlobalContext: {
        // os:require('os'),
        // octalbonescript:require('octalbonescript'),
        // jfive:require("johnny-five"),
        // j5board:require("johnny-five").Board({repl:false})
    },

    // The following property can be used to order the categories in the editor
    // palette. If a node's category is not in the list, the category will get
    // added to the end of the palette.
    // If not set, the following default order is used:
    //paletteCategories: ['subflows', 'input', 'output', 'function', 'social', 'mobile', 'storage', 'analysis', 'advanced'],

    // Configure the logging output
    logging: {
        // Only console logging is currently supported
        console: {
            // Level of logging to be recorded. Options are:
            // fatal - only those errors which make the application unusable should be recorded
            // error - record errors which are deemed fatal for a particular request + fatal errors
            // warn - record problems which are non fatal + errors + fatal errors
            // info - record information about the general running of the application + warn + error + fatal errors
            // debug - record information which is more verbose than info + info + warn + error + fatal errors
            // trace - record very detailed logging + debug + info + warn + error + fatal errors
            // off - turn off all logging (doesn't affect metrics or audit)
            level: "info",
            // Whether or not to include metric events in the log output
            metrics: false,
            // Whether or not to include audit events in the log output
            audit: false
        }
    }
}<|MERGE_RESOLUTION|>--- conflicted
+++ resolved
@@ -50,12 +50,9 @@
     // The maximum number of messages kept internally in nodes.
     // Zero or undefined value means not restricting number of messages.
     //sortMaxKeptMsgsCount: 0,
-<<<<<<< HEAD
     //switchMaxKeptMsgsCount: 0,
-=======
     //joinMaxKeptMsgsCount: 0,
     //batchMaxKeptMsgsCount: 0,
->>>>>>> 218794be
     
     // To disable the option for using local files for storing keys and certificates in the TLS configuration
     //  node, set this to true
