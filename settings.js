/**
 * Copyright JS Foundation and other contributors, http://js.foundation
 *
 * Licensed under the Apache License, Version 2.0 (the "License");
 * you may not use this file except in compliance with the License.
 * You may obtain a copy of the License at
 *
 * http://www.apache.org/licenses/LICENSE-2.0
 *
 * Unless required by applicable law or agreed to in writing, software
 * distributed under the License is distributed on an "AS IS" BASIS,
 * WITHOUT WARRANTIES OR CONDITIONS OF ANY KIND, either express or implied.
 * See the License for the specific language governing permissions and
 * limitations under the License.
 **/

// The `https` setting requires the `fs` module. Uncomment the following
// to make it available:
//var fs = require("fs");

module.exports = {
    // the tcp port that the Node-RED web server is listening on
    uiPort: process.env.PORT || 1880,

    // By default, the Node-RED UI accepts connections on all IPv4 interfaces.
    // The following property can be used to listen on a specific interface. For
    // example, the following would only allow connections from the local machine.
    //uiHost: "127.0.0.1",

    // Retry time in milliseconds for MQTT connections
    mqttReconnectTime: 15000,

    // Retry time in milliseconds for Serial port connections
    serialReconnectTime: 15000,

    // Retry time in milliseconds for TCP socket connections
    //socketReconnectTime: 10000,

    // Timeout in milliseconds for TCP server socket connections
    //  defaults to no timeout
    //socketTimeout: 120000,

    // Timeout in milliseconds for HTTP request connections
    //  defaults to 120 seconds
    //httpRequestTimeout: 120000,

    // The maximum length, in characters, of any message sent to the debug sidebar tab
    debugMaxLength: 1000,

    // The maximum number of messages kept internally in nodes.
    // Zero or undefined value means not restricting number of messages.
    //sortMaxKeptMsgsCount: 0,
<<<<<<< HEAD
    //joinMaxKeptMsgsCount: 0,
=======
    //batchMaxKeptMsgsCount: 0,
>>>>>>> af71ae64
    
    // To disable the option for using local files for storing keys and certificates in the TLS configuration
    //  node, set this to true
    //tlsConfigDisableLocalFiles: true,

    // Colourise the console output of the debug node
    //debugUseColors: true,

    // The file containing the flows. If not set, it defaults to flows_<hostname>.json
    //flowFile: 'flows.json',

    // To enabled pretty-printing of the flow within the flow file, set the following
    //  property to true:
    //flowFilePretty: true,

    // By default, credentials are encrypted in storage using a generated key. To
    // specify your own secret, set the following property.
    // If you want to disable encryption of credentials, set this property to false.
    // Note: once you set this property, do not change it - doing so will prevent
    // node-red from being able to decrypt your existing credentials and they will be
    // lost.
    //credentialSecret: "a-secret-key",

    // By default, all user data is stored in the Node-RED install directory. To
    // use a different location, the following property can be used
    //userDir: '/home/nol/.node-red/',

    // Node-RED scans the `nodes` directory in the install directory to find nodes.
    // The following property can be used to specify an additional directory to scan.
    //nodesDir: '/home/nol/.node-red/nodes',

    // By default, the Node-RED UI is available at http://localhost:1880/
    // The following property can be used to specify a different root path.
    // If set to false, this is disabled.
    //httpAdminRoot: '/admin',

    // Some nodes, such as HTTP In, can be used to listen for incoming http requests.
    // By default, these are served relative to '/'. The following property
    // can be used to specifiy a different root path. If set to false, this is
    // disabled.
    //httpNodeRoot: '/red-nodes',

    // The following property can be used in place of 'httpAdminRoot' and 'httpNodeRoot',
    // to apply the same root to both parts.
    //httpRoot: '/red',

    // When httpAdminRoot is used to move the UI to a different root path, the
    // following property can be used to identify a directory of static content
    // that should be served at http://localhost:1880/.
    //httpStatic: '/home/nol/node-red-static/',

    // The maximum size of HTTP request that will be accepted by the runtime api.
    // Default: 5mb
    //apiMaxLength: '5mb',

    // If you installed the optional node-red-dashboard you can set it's path
    // relative to httpRoot
    //ui: { path: "ui" },

    // Securing Node-RED
    // -----------------
    // To password protect the Node-RED editor and admin API, the following
    // property can be used. See http://nodered.org/docs/security.html for details.
    //adminAuth: {
    //    type: "credentials",
    //    users: [{
    //        username: "admin",
    //        password: "$2a$08$zZWtXTja0fB1pzD4sHCMyOCMYz2Z6dNbM6tl8sJogENOMcxWV9DN.",
    //        permissions: "*"
    //    }]
    //},

    // To password protect the node-defined HTTP endpoints (httpNodeRoot), or
    // the static content (httpStatic), the following properties can be used.
    // The pass field is a bcrypt hash of the password.
    // See http://nodered.org/docs/security.html#generating-the-password-hash
    //httpNodeAuth: {user:"user",pass:"$2a$08$zZWtXTja0fB1pzD4sHCMyOCMYz2Z6dNbM6tl8sJogENOMcxWV9DN."},
    //httpStaticAuth: {user:"user",pass:"$2a$08$zZWtXTja0fB1pzD4sHCMyOCMYz2Z6dNbM6tl8sJogENOMcxWV9DN."},

    // The following property can be used to enable HTTPS
    // See http://nodejs.org/api/https.html#https_https_createserver_options_requestlistener
    // for details on its contents.
    // See the comment at the top of this file on how to load the `fs` module used by
    // this setting.
    //
    //https: {
    //    key: fs.readFileSync('privatekey.pem'),
    //    cert: fs.readFileSync('certificate.pem')
    //},

    // The following property can be used to cause insecure HTTP connections to
    // be redirected to HTTPS.
    //requireHttps: true

    // The following property can be used to disable the editor. The admin API
    // is not affected by this option. To disable both the editor and the admin
    // API, use either the httpRoot or httpAdminRoot properties
    //disableEditor: false,

    // The following property can be used to configure cross-origin resource sharing
    // in the HTTP nodes.
    // See https://github.com/troygoode/node-cors#configuration-options for
    // details on its contents. The following is a basic permissive set of options:
    //httpNodeCors: {
    //    origin: "*",
    //    methods: "GET,PUT,POST,DELETE"
    //},

    // If you need to set an http proxy please set an environment variable
    // called http_proxy (or HTTP_PROXY) outside of Node-RED in the operating system.
    // For example - http_proxy=http://myproxy.com:8080
    // (Setting it here will have no effect)
    // You may also specify no_proxy (or NO_PROXY) to supply a comma separated
    // list of domains to not proxy, eg - no_proxy=.acme.co,.acme.co.uk

    // The following property can be used to add a custom middleware function
    // in front of all http in nodes. This allows custom authentication to be
    // applied to all http in nodes, or any other sort of common request processing.
    //httpNodeMiddleware: function(req,res,next) {
    //    // Handle/reject the request, or pass it on to the http in node by calling next();
    //    // Optionally skip our rawBodyParser by setting this to true;
    //    //req.skipRawBodyParser = true;
    //    next();
    //},

    // The following property can be used to verify websocket connection attempts.
    // This allows, for example, the HTTP request headers to be checked to ensure
    // they include valid authentication information.
    //webSocketNodeVerifyClient: function(info) {
    //    // 'info' has three properties:
    //    //   - origin : the value in the Origin header
    //    //   - req : the HTTP request
    //    //   - secure : true if req.connection.authorized or req.connection.encrypted is set
    //    //
    //    // The function should return true if the connection should be accepted, false otherwise.
    //    //
    //    // Alternatively, if this function is defined to accept a second argument, callback,
    //    // it can be used to verify the client asynchronously.
    //    // The callback takes three arguments:
    //    //   - result : boolean, whether to accept the connection or not
    //    //   - code : if result is false, the HTTP error status to return
    //    //   - reason: if result is false, the HTTP reason string to return
    //},

    // Anything in this hash is globally available to all functions.
    // It is accessed as context.global.
    // eg:
    //    functionGlobalContext: { os:require('os') }
    // can be accessed in a function block as:
    //    context.global.os

    functionGlobalContext: {
        // os:require('os'),
        // octalbonescript:require('octalbonescript'),
        // jfive:require("johnny-five"),
        // j5board:require("johnny-five").Board({repl:false})
    },

    // The following property can be used to order the categories in the editor
    // palette. If a node's category is not in the list, the category will get
    // added to the end of the palette.
    // If not set, the following default order is used:
    //paletteCategories: ['subflows', 'input', 'output', 'function', 'social', 'mobile', 'storage', 'analysis', 'advanced'],

    // Configure the logging output
    logging: {
        // Only console logging is currently supported
        console: {
            // Level of logging to be recorded. Options are:
            // fatal - only those errors which make the application unusable should be recorded
            // error - record errors which are deemed fatal for a particular request + fatal errors
            // warn - record problems which are non fatal + errors + fatal errors
            // info - record information about the general running of the application + warn + error + fatal errors
            // debug - record information which is more verbose than info + info + warn + error + fatal errors
            // trace - record very detailed logging + debug + info + warn + error + fatal errors
            // off - turn off all logging (doesn't affect metrics or audit)
            level: "info",
            // Whether or not to include metric events in the log output
            metrics: false,
            // Whether or not to include audit events in the log output
            audit: false
        }
    }
}<|MERGE_RESOLUTION|>--- conflicted
+++ resolved
@@ -50,11 +50,8 @@
     // The maximum number of messages kept internally in nodes.
     // Zero or undefined value means not restricting number of messages.
     //sortMaxKeptMsgsCount: 0,
-<<<<<<< HEAD
     //joinMaxKeptMsgsCount: 0,
-=======
     //batchMaxKeptMsgsCount: 0,
->>>>>>> af71ae64
     
     // To disable the option for using local files for storing keys and certificates in the TLS configuration
     //  node, set this to true
