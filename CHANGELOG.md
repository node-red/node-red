<<<<<<< HEAD
#### 0.20.0-beta.5: Beta Release

Runtime

 - Bump dependencies
 - Allow `$parent` access of flow context
 - Make Node.\_flow a writeable property
 - Do not propagate Flow.getNode to parent when called from outside flow
 - Add support of subflow env var

Editor

 - Properly sanitize node names in deploy warning dialogs
 - Fix XSS issues in library ui code
 - Add env type to subflow env var types
 - Display parent subflow properties in edit dialog
 - Fix direction value of subflow output
 - Add Status Node to Subflow to allow subflow-specific status Closes #597
 - Better handling of multiple flow merges Fixes #2039

Nodes

 - Various translation updates
 - Catch: Add 'catch uncaught only' mode. Closes #1747
 - Link: scroll to current flow in node list
 - HTTPRequest: add option to urlencode cookies
 - HTTPRequest: option to use msg.payload as query params on GET. #1981
 - Debug: Add local time display option to numerics in debug window
 - MQTT: Add parsed JSON output option

#### 0.20.0-beta.4: Beta Release

Runtime

 - Bump JSONata to 1.6.4
 - Add Flow.getSetting for resolving env-var properties
 - Refactor Subflow logic into own class
 - Restore RED.auth to node-red module api
 - Tidy up when usage in Flow and Node

Editor

 - German translation
 - Change default dropdown appearance and sidebar tab menu handling
 - Handle multiple-select box when nothing selected Fixes #2021
 - Handle i18n properly when key is a valid sub-identifier Fixes #2028
 - Avoid duplicate links when missing node type installed Fixes #2032
 - Add View Tools
 - Don't collapse version control header when clicking refresh
 - Add fast entry via keyboard for string of nodes
 - Check for undeployed change before showing open project dialog
 - Add placeholder node when in quick-add mode
 - Move nodes to top-left corner when converting to subflow

Nodes

 - Debug: Allow debug edit expression to be sent to status
 - WebSocket: Fix missing translated help


#### 0.20.0-beta.3: Beta Release

Editor

 - Update palette manager view properly when module updated
 - Add TreeList common widget
 - Fix visual jump when opening Comment editor on Safari Part of #2008
 - Fix vertical align of markdown editor in Safari Fixes #2008
 - Avoid marking node as changed if label state is default Fixes #2009
 - Highlight port on node hover while joining
 - Support drag-wiring of link nodes
 - Allow TypeSearch to include a filter option
 - Improve diff colouring
 - Allow sections to toggle in 2-element stack
 - Add support for ${} env var syntax when skipping validation Closes #1980
 - i18 support for markdown editor tooltip
 - Add RED.editor.registerTypeEditor for custom type editors
 - Tidy up markdown toolbar handling across all editors
 - Added validation while export into library
 - Reuse notification boxes rather than stack multiple of the same type
 - Make ssh key dialog accessible when opened from new proj dialog

Runtime

 - Bump JSONata to 1.6.4 Fixes #2023
 - Add audit logging to admin api
 - Fix failure of RED.require #2010
 - Allow oauth strategy callback method to be customised Closes #1998
 - Ensure fs context cache is flushed on close Fixes #2001
 - Fix library Buffer( to Buffer.alloc( for node 10
 - Catch file-not-found on startup when non-existant flow file specified
 - Actively expire login sesssions and notify user
 - Add quotation marks for basic auth challenge #1976

Nodes

 - Change: remove promises to improve performance
 - Debug: add ability to apply JSONata expression to message
 - Join: remove promises to improve performance
 - JSON: delete msg.schema before sending msg to avoid conflicts
 - Link: update UI to use common TreeList widget
 - Switch: remove promises to improve performance

#### 0.20.0-beta.2: Beta Release

 - Split Node-RED internals into multiple sub-modules

Editor

 - Allow the editor to use a custom admin api url root
 - Improve performance of Flow Diff dialog - @TothiViseo #1989
 - Add 'open project' option to Projects Welcome dialog
 - Add 'type already registered' check in palette editor
 - Handle missing tab.disabled property
 - Handle missing wires prop and string x/y props on import
 - Add RED.notifications.hide flag - for UI testing
 - Improve alignment of node label edit inputs
 - Show arrow-in node when invalid font-awesome icon name was specified for default icon
 - Add ability to delete context values from sidebar
 - Allow copy-to-clipboard copy whole tabs
 - Make disabled flows more obvious in editor
 - Allow import/export from file in editor
 - Allow config nodes to be selected in sidebar and deleted
 - Show port label of subflow with input port
 - Support ctrl-click selection of flow tabs
 - Allow left-hand node button to act as toggle
 - Support dbl-click in tab bar to add new flow in position
 - Fix duplicate subflow detection on import
 - Add import notification with info on what has been imported Closes #1862
 - Show error details when trying to import invalid json
 - Show default icon when non-existent font-awesome icon was specified
 - Add configurable option for showing node label
 - Avoid http redirects as Safari doesn't reuse Auth header Fixes #1903
 - Tidy up ace tooltip styling
 - Add event log to editor
 - Add tooltips to multiple editor elements
 - Allow palette to be hidden
 - Add node module into to sidebar and palette popover
 - Mark all newly imported nodes as changed
 - Allow a node label to be hidden
 - Add markdown formatting toolbar
 - Add markdown toolbar to various editors
 - Fix i18n handling for ja-JP locale on Safari/MacOS
 - Add node body tooltip
 - Decrease opacity of flow-navigator
 - Update tooltip style
 - Update ACE to 1.4.1-src-min-noconflict
 - Cache node locales by language
 - Show icon element with either icon image or fa-icon
 - Added font-awesome icons to user defined icon
 - Update info side bar with node description section
 - One-click search of config node users
 - Redesign node edit dialog to tabbed style
 - Add 'restart flows' option to deploy menu
 - Add node description property UI


Runtime

 - Allow a project to be loaded from cmdline
 - Handle lookup of undefined property in Global context Fixes #1978
 - Refuse to enable Manage Palette if npm too old
 - Remove restriction on upgrading non-local modules
 - Remove deprecated Buffer constructor usage Fixes #1709
 - Update httpServerOptions doc in settings.js
 - Exclude non-testable .js files from the unit tests
 - Add --safe mode flag to allow starting without flows running
 - Add setting-defined accessToken for automated access to the adminAPI - #1789

Nodes

 - Move all core node EN help to their own locale files - #1990
 - CSV: better regex for number detection
 - Debug: hide button if not configured to send to sidebar
 - Delay: report queue activity when in by-topic mode
 - Delay: add msg.flush mode
 - Exec: Preserve existing properties on msg object
 - File: remove CR/LF from incoming filename
 - Function: create custom ace javascript mode to handle ES6 Fixes #1911
 - Function: add env.get
 - HTTP Request: Add http-proxy config #1913
 - HTTP Request: add msg.redirectList to output
 - HTTP Request: add msg.requestTimeout option for per-message setting - @natcl #1959
 - MQTT: add auto-detect and base64 output to mqtt node Fixes #1912 - @DurandA
 - MQTT: only unsubscribe node that is being removed
 - Sentiment: move to node-red-node-sentiment
 - Switch: add missing edit dialog icon
 - Tail: move to node-red-node-tail
 - TCPGet: clear status if user changes target per message
 - Template: tidy up edit dialog
 - UDP: more resilient binding to correct port for udp, give input side priority
 - Split/Join: add msg.reset to info panel
 - Split/Join: reset join without sending part array
 - Watch: add msg.filename so can feed direct to file in node
 - WebSocket: preserve \_session on msg but don't send as part of wholemsg

=======
#### 0.19.6: Maintenance Release

 - Fix encoding of file node from binary to utf8 - #2051 
>>>>>>> 50d7e163

#### 0.19.5: Maintenance Release

 - Recognize pip installs of RPi.GPIO (#1934)
 - Merge pull request #1941 from node-red-hitachi/master-batch
 - Merge pull request #1931 from node-red-hitachi/master-typedinput
 - Set min value of properties and spinners for batch
 - Fix that unnecessary optionMenu remains
 - Merge pull request #1894 from node-red-hitachi/fix-overlapping-file-node-execution
 - Merge pull request #1924 from imZack/patch-1
 - Add missing comma
 - Do not disable context sidebar during node edit Fixes #1921
 - Don't allow virtual links to be spliced Fixes #1920
 - Merge project package changes to avoid overwritten changes
 - Handle manually added project deps that are unused Fixes #1908
 - update close & input handling of File node
 - make close handler argument only one
 - Merge pull request #1907 from amilajack/patch-2
 - Change repo badge to point to master branch
 - invoke callbacks if async handler is specified
 - Merge pull request #1891 from camlow325/resolve-example-path-for-windows-support
 - Merge pull request #1900 from kazuhitoyokoi/master-addtestcases4settings.js
 - wait closing while pending messages exist
 - Add test cases for red/api/editor/settings.js
 - Ensure all palette categories are opened properly Closes #1893
 - Resolve path when sending example file for Windows support
 - fix multiple input message processing of file node

#### 0.19.4: Maintenance Release

 - Fix race condition in non-cache lfs context Fixes #1888
 - LocalFileSystem Context: Remove extra flush code
 - Prevent race condition in caching mode of lfs context (#1889)
 - Allow context store name to be provided in the key
 - Switch node: only use promises when absolutely necessary
 - Fix dbl-click handling on webkit-based browsers
 - Ensure context.flow/global cannot be deleted or enumerated
 - Handle context.get with multiple levels of unknown key Fixes #1883
 - Fix global.get("foo.bar") for functionGlobalContext set values
 - Fix node color bug (#1877)
 - Merge pull request #1857 from cclauss/patch-1
 - Define raw_input() in Python 3 & fix time.sleep()

#### 0.19.3: Maintenance Release

 - Split node - fix complete to send msg for k/v object
 - Remove unused Join node merged object key typed input
 - Set the JavaScript editor to full-screen
 - Filter global modules installed locally
 - Add svg to permitted icon extension list
 - Debug node - indicate status all the time if selected to do so
 - pi nodes - increase test coverage slightly
 - TCP-request node - only write payload
 - JSON schema: perform validation when obj -> obj or str -> str
 - JSON schema: add draft-06 support (via $schema keyword)
 - Mqtt proxy configuration for websocket connection, #1651.
 - Allows MQTT Shared Subscriptions for MQTT-In core node
 - Fix use of HTML tag or CSS class specification as icon of typedInput

#### 0.19.2: Maintenance Release

 - Ensure node default colour is used if palette.theme has no match
 - fix lost messages / properties in TCPRequest Node; closes #1863 (#1864)
 - Fix typo in template.html
 - Improve error reporting from context plugin loading
 - Prevent no-op edit of node marking as changed due to icon
 - Change node must handle empty rule set

#### 0.19.1: Maintenance Release

 - Pull in latest twitter node
 - Handle windows paths for context storage
 - Handle persisting objects with circular refs in context
 - Ensure js editor can expand to fill available space
 - Add example localfilesystem contextStorage to settings
 - Fix template node handling of nested context tags

#### 0.19: Milestone Release

Editor

 - Add editorTheme.palette.theme to allow overriding colours
 - Index all node properties when searching Fixes #1446
 - Handle NaN and Infinity properly in debug sidebar Fixes #1778 #1779
 - Prevent horizontal scroll when palette name cannot wrap
 - Ignore middle-click on node/ports to enable panning
 - Better wire layout when looping back
 - fix appearence of retry button of remote branch management dialog
 - Handle releasing ctrl when using quick-add node dialog
 - Add $env function to JSONata expressions
 - Widen support for env var to use ${} or $() syntax
 - Add env-var support to TypedInput
 - Show unknown node properties in info tab
 - Add node icon picker widget
 - Only edit nodes on dbl click on primary button with no modifiers
 - Allow subflows to be put in any palette category
 - Add flow navigator widget
 - Cache flow library result to improve response time Fixes #1753
 - Add middle-button-drag to pan the workspace
 - allow multi-line category name in editor
 - Redesign sidebar tabs
 - Do not disable the export-clipboard menu option with empty selection

Nodes

 - Change: Ensure runtime errors in Change node can be caught Fixes #1769
 - File: Add output to File Out node
 - Function: add expandable JavaScript editor pane
 - Function: allow id and name reference in function node code (#1731)
 - HTTP Request: Move to request module
 - HTTP: Ensure apiMaxLength applies to HTTP Nodes Fixes #1278
 - Join: accumulate top level properties
 - Join: allow environment variable as reduce init value
 - JSON: add JSON schema validation via msg.schema
 - Pi: Let nrgpio code work with python 3
 - Pi: let Pi nodes be visible/editable on all platforms
 - Switch: add isEmpty rule
 - TCP: queue messages while connecting; closes #1414
 - TLS: Add servername option to TLS config node for SNI Fixes #1805
 - UDP: Don't accidentally re-use udp port when set to not do so

Persistent Context

 - Add Context data sidebar
 - Add persistable context option
 - Add default memory store
 - Add file-based context store
 - Add async mode to evaluateJSONataExpression
 - Update RED.util.evaluateNodeProperty to support context stores

Runtime

 - Support flow.disabled and .info in /flow API
 - Node errors should be Strings not Errors Fixes #1781
 - Add detection of connection timeout in git communication Fixes #1770
 - Handle loading empty nodesDir
 - Add 'private' property to userDir generated package.json
 - Add RED.require to allow nodes to access other modules
 - Ensure add/remove modules are run sequentially

#### 0.18.7: Maintenance Release

Editor Fixes

 - Do not trim wires if node declares outputs in defaults but misses value Fixes #1737

Node Fixes

 - Relax twitter node version ready for major version bump
 - Pass Date into the Function node sandbox to fix instanceof tests
 - let TCP in node report remote ip and port when in single packet mode
 - typo fix in node help (#1735)

Other Fixes
 - Tidy up default grunt task and fixup test break due to reorder Fixes #1738
 - Bump jsonata version

#### 0.18.6: Maintenance Release

Editor Fixes

 - Handle a node having wires in the editor on ports it no longer has Fixes #1724
 - Add missing ACE snippet files
 - Fix wireClippedNodes is not defined Fixes #1726
 - Split node html to isolate bad nodes when loading
 - Avoid unnecessary use of .html() where .text() will do

 - Add editorTheme.projects.enabled to default settings.js"

#### 0.18.5: Maintenance Release

Projects

 - Add clone project to welcome screen
 - Handle cloning a project without package.json
 - Keep remote branch state in sync between editor and runtime

New Features

 - Add type checks to switch node options (#1714)
 - add output property select to HTML parse node (#1701)
 - Add Prevent Following Redirect to HTTP Request node (#615) (#1684)
 - Add debug and trace functions to function node (#1654)
 - Enable user defined icon for subflow
 - Add MQTT disconnect message and rework broker node UI (#1719)
 - Japanese message catalogue updates (#1723)
 - Show node load errors in the Palette Manager view

Editor Fixes

 - Highlight subflow node when log msg comes from inside Fixes #1698
 - Ensure node wires array is not longer than outputs value Fixes #1678
 - Allow importing an unknown config node to be undone Fixes #1681
 - Ensure keyboard shortcuts get saved in runtime settings Fixes #1696
 - Don't mark a subflow changed when actually modified nothing (#1665)

Node Fixes

 - bind to correct port when doing udp broadcast/multicast (#1686)
 - Provide full error stack in Function node log message (#1700)
 - Fix http request doc type Fixes #1690
 - Make debug slightly larger to pass WCAG AA rating
 - Make core nodes labels more consistent, to close #1673
 - Allow template node to be updated more than once Fixes #1671
 - Fix the problem that output labels of switch node sometimes disappear (#1664)
 - Chinese translations for core nodes (#1607)

Runtime Fixes

 - Handle and display for invalid flow credentials when project is disabled #1689 (#1694)
 - node-red-pi: fix behavior with old bash version (#1713)
 - Fix ENOENT error on first start when no user dir (#1711)
 - Handle null error object in Flow.handleError Fixes #1721
 - update settings comments to describe how to setup for ipv6 (#1675)
 - Remove credential props after diffing flow to prevent future false positives Fixes #1359
 - Log error if settings unavailable when saving user settings Fixes #1645
 - Keep backup of .config.json
 - Add warning if using \_credentialSecret from .config.json
 - Filter req.user in /settings to prevent potentially leaking info

#### 0.18.4: Maintenance Release

Projects

 - Ensure sshkey file path is properly escaped on Windows
 - Normalize ssh key paths for Windows file names
 - Ensure userDir is an absolute path when used with sshkeygen
 - Detect if there are no existing flows to migrate into a project
 - Use relative urls when retriving flow history
 - Add credentialSecret to clone pane
 - Delay clearing inflight when changing credentials key
 - Mark deploy inflight when reverting a file change
 - Handle missing_flow_file error on clone properly
 - Remote project from cached list on delete so it can be reused
 - Fix tests for existing file flag in settings

Editor Fixes

 - Fix merging a remote diff
 - Fixed the problems when using a node without defaults
 - Disable user defined icon for subflow
 - getDefaultNodeIcon should handle subflow instance nodes Fixes #1635
 - Add Japanese info text for core nodes
 - Fix message lookup for core nodes in case of i18 locales directory exists
 - Prevent the last tab from being deleted

Node Fixes

 - Ensure trigger gets reset when 2nd output is null


#### 0.18.3: Maintenance Release

Projects

 - Fix permissions on git/ssh scripts
 - Add support for GIT_SSH on older levels of git
 - Handle host key verification as auth error
 - Ensure commit list has a refs object even if empty
 - Make git error detection case-insensitive
 - Fix up merge conflict handling
 - Use flow-diff when looking at flow file changes

Node Fixes

 - Ensure debug tools show for 'complete msg object'
 - Fix msg.parts handling in concat mode of Batch node

Editor Fixes

 - Fix offset calculation when dragging node from palette
 - Allow a library entry to use non-default node-input- prefixes
 - Change remote-diff shortcut and add it to keymap Fixes #1628

#### 0.18.2: Maintenance Release

Projects

 - Filter out %D from git log command for older git versions
 - Ensure projects are created as logged in user
 - Better error handling/reporting in project creation
 - Add Project Settings menu option
 - Refresh vc sidebar on remote add/remove
 - Fix auth prompt for ssh repos
 - Prevent http git urls from including username/pword
 - Fix fetch auth handling on non-default remote
 - Avoid exception if git not installed
 - Check version of git client on startup
 - Fix pull/push when no tracked branch
 - Add git_pull_unrelated_history handling
 - Handle delete of last remote in project settings

Node Fixes

 - Fix and Add some Chinese translations
 - Update sort/batch docs
 - Don't assume node has defaults when exporting icon property
 - Ensure send is last thing trigger does
 - Ensure trigger doesn't set two simultaneous timeouts
 - Add missing property select var to HTML node
 - Add a default keepalive to tcp client mode
 - Move node.send in exec and httprequest nodes


#### 0.18.1: Maintenance Release

Projects

 - Handle more repo clone error cases
 - Relax validation of git urls
 - Revalidate project name on return to project-details view
 - Avoid unnecessary project refresh on branch-switch Fixes #1597
 - Add support for file:// git urls
 - Handle project first-run without existing flow file
 - Handle delete of last remote in project settings
 - Add git_pull_unrelated_history handling
 - Fix pull/push when no tracked branch
 - Remember to disable projects in editor when git not found

Node Fixes

 - Trigger node migration - ensure bytopic not blank
 - Add HEAD to list of methods with no body in http req node #1598
 - Do not include payload in GET requests Fixes #1598
 - Update sort/batch docs Fixes #1601
 - Don't assume node has defaults when exporting icon property


#### 0.18: Milestone Release

Runtime

 - Beta: Projects - must be enabled in settings file
 - Allow port zero for Express (#1363)
 - Better error reporting when module provides duplicate type
 - Update jsonata to 1.5.0
 - add express-session memorystore without leaks (#1435)
 - Allow adminAuth.user to be a Function Fixes #1461
 - Ensure RED.server is set even if admin api disabled
 - Ensure strategy login button uses relative URL Fixes #1481
 - ignore `_msgid` when merging full objects
 - Move node install to spawn to allow for big stdout Fixes #1488
 - SIGINT handler should wait for stop to complete before exit

Editor

 - allow a node's icon to be set dynamically (#1490)
 - Batch messages sent over comms to increase throughput
 - Migrate deploy confirmations to notifications
 - `oneditdelete` should be available to all node types Closes #1346
 - Sort typeSearch results based on position of match
 - Update ACE to test and add python highlighter (#1373)
 - Clear mouse state when typeSearch cancelled Fixes #1517
 - Handle scoped modules via palette editor
 - TypedInput: handle user defined value/labels options Fixes #1549

Nodes

 - add msg. select to range and yaml nodes
 - add property choice to xml, sentiment nodes
 - mqtt: Add 'name' to mqtt-broker node, and label it by this if it is set. (#1364)
 - Add option to JSON node to ensure particular encoding
 - add parts support for HTML node (#1495)
 - Add passphrase to TLS node
 - Add rc property to exec node outputs 1 and 2 (#1401)
 - Add skip first n lines capability to csv node (#1535)
 - Add support for rejectUnauthorized msg property
 - Add TLS options to WebSocket client
 - Added parsed YAML support for template node (#1443)
 - Allow delay node in rate-limit mode to be reset Fixes #1360
 - Allow setTimeout in Function node to be promisified in node 8
 - Debug to status option (#1499)
 - enable template config via msg.template for stored or generated templates (#1503)
 - HTTP REQUEST: Adding PROPPATCH and PROPFIND http methods (#1531)
 - Initial support of merge & reduce mode for JOIN node (#1546)
 - Initial support of new BATCH node (#1548)
 - Initial support of sequence rules for SWITCH node (#1545)
 - initial support of SORT node (#1500)
 - Inject node - let once delay be editable (#1541)
 - Introduce `nodeMaxMessageBufferLength` setting for msg sequence nodes
 - Let CSV correct parts if we remove header row.
 - let default apply if msg.delay not set in override mode. (#1397)
 - let trigger node be reset by boolean message (#1554)
 - Let trigger node support per topic mode (#1398)
 - let HTML node return empty array for no matching input (#1582)
 - MQTT node - if Server/URL config contains '//' use it as a complete url; enabled ws:// and wss://
 - clone messages before delayed send (#1474)
 - Decrement connected client count rather than show disconnected
 - Don't end mqtt client on first error Fixes #1566
 - File out - create dirs synchronously to ensure they exist Fixes #1489
 - Fix debug message format for Buffer (#1444)
 - Fix global.keys() bug in function node (#1417)
 - Handle escape characters in template node which uses Mustache format and JSON output mode (#1377)
 - Move all node.send to end of timer functions in trigger node (issue #1527) (#1539)
 - Publish null/undefined to mqtt as blank not toString Fixes #1521
 - remove inject node at specific time spinner
 - restrict inject interval to less that 2^31 millisecs
 - tag UDP ports in use properly so they get closed correctly (#1508)

#### 0.17.5: Maintenance Release

 - Add express-session missing dependency for oauth
 - Fix improper type tests is core test cases
 - File node: recreate write stream when file deleted Fixes #1351
 - Add flow stopping trace messages
 - Fix userDir test case when .config.json exists (#1350)
 - Do not try to send msg after http request error handled Fixes #1344
 - Fix boundary problem in range node (#1338)
 - Modify messages in node properties to refer messages.json (#1339)
 - Fix settings.js replacing webSocketVerifyClient by webSocketNodeVerifyClient (#1343)


#### 0.17.4: Maintenance Release

 - Add request node test case for POSTing 0
 - Allow false and 0 in payload for httprequest (#1334)
 - Add file extension into flow name of library automatically (#1331)
 - Fix accessing global context from jsonata expressions Fixes #1335
 - Disable editor whilst a deploy is inflight Fixes #1332
 - Replace Unknown nodes with their real versions when node loaded
 - Retry auto-install of modules that fail
 - Fix column name in link nodes to refer language file (#1330)
 - Use namespaces with link node title attributes i18n name Fixes #1329
 - Tidy up GPIO pin table presentation Fixes #1328
 - Join: count of 0 should not send on every msg
 - Handle importing only one end of a link node pair
 - Make sending to Debug synchronous again Fixes #1323
 - Make send-error behaviour optional in file node
 - Restore File In node behaviour of sending msg on error
 - Expose context.keys within Function node
 - JSON parser default should be not formatting output


#### 0.17.3: Maintenance Release

 - Fix flow library in menu to support period characters as flow name (#1320)
 - editorTheme not setting custom css/scripts properly
 - Fix missing icons for some nodes (#1321)
 - Add reformat button to JSONata test data editor
 - Update delay node status without spawning unnecessary intervals
 - Avoid stringify ServerResponse and Socket in Debug node Fixes #1311
 - Fix creating userDir other than system drive on Windows (#1317)
 - Trigger node not handling a duration of 0 as block mode Fixes #1316
 - Unable to config GPIO Pin 13 Fixes #1314

#### 0.17.2: Maintenance Release

 - Fix GPIO node labels

#### 0.17.1: Maintenance Release

 - Fix PI gpio to use BCM
 - Prevent event thread contention when sending to Debug node Closes #1311
 - Fix Bug: Can not display node icon when npm package has scope (#1305) (#1309)
 - Clear moved flag when nodes are deployed

#### 0.17: Milestone Release

Runtime

 - Return flow rev on reload api when api v2 enabled Closes #1273
 - Provide single endpoint to load all node message catalogs
 - Add .trace and .debug to Node prototype
 - Rename oauth auth scheme to strategy as it works for openid
 - Allow oauth schemes provide a custom verify function
 - Add support for oauth adminAuth configs
 - Cache auth details to save needlessly recalculating hashes
 - Add context.keys function to list top-level keys
 - Strip BOM character from JSON files if present Fixes #1239
 - Version check no meta (#1243)
 - Ensure all nodes have access to global context Fixes #1230
 - Don't process subscription for unauthenticated comms link Fixes #851
 - Clone credentials when passing to node Fixes #1198
 - Resolve dir argument of getLocalNodeFiles function (#1216)
 - Add wait for writing a library entry into a file. (#1186)
 - Use correct Buffer.from method rather than constructor
 - update core nodes to use newer Buffer syntax
 - Treat missing msg properties as undefined rather than throw error Fixes #1167
 - Allows flows to be enabled/disabled in the runtime
 - add off option to logging settings comment
 - Log error stack traces if verbose flag is set
 - Extract line number if available from node load errors
 - Add node 8 to travis (with allow failure)
 - Shuffle promises for creating default package.json
 - Create a package.json file in userDir if one doesn't exist
 - autoInstallModules option must honour version/pending_version
 - Refuse to update a non-local node module
 - Finalise nodeSettings and update tlsConfigDisableLocalFiles
 - Allow a node to declare what settings should be made available to the editor. (#1185)
 - Add node whitelist function (#1184)
 - Allow a node to declare settings that should be exported
 - Add test coverage for deleting a flow
 - Update tests for oauth -> strategy rename
 - Fix the test cases which sometimes fails due to timing. (#1228)
 - Extend timeout for the test case of installing non-existant path. (#1191)
 - Fix loader test to expect line numbers in load errors
 - Update ui_spec for icon module path
 - let node installer try to save with ~ version prefix to allow minor updates
 - Log error when non-msg-object is returned from a Function
 - Timeout a node that fails to close - default 15s timeout
 - Pass a 'removed' parameter to node close handler
 - Remove event passing for icons/examples from the api layer
 - Update general dependencies

Nodes

 - Do not log node errors if handled by a Catch node
 - Fix wrong number of double quotes in CSV parsing
 - let csv node handle ip addresses without trying to parse
 - Update debug node to register the settings it uses
 - Handle IncomingMessage/ServerResponse object types in debug Fixes #1202
 - Toggling debug node enabled/disabled state should set state dirty Fixes #1203
 - redo delay node status messages to be interval based
 - Update delay node ui
 - Add new msg.delay option to delay node
 - stop delay node spamming web socket (when in fast rate limit mode)
 - Delay/Range node help tidy up
 - Bug fix in exec node. White spaces in arguments now works (#1285)
 - Make exec node explicitly call SIGTERM for default
 - Fix exec node error tests on Windows (#1234)
 - update messages for updated exec node
 - Make exec node spawn and exec outputs more consistent
 - Exec node for windows environment (#1200)
 - remove requirement for cmd in exec node config + new style info
 - retry exec node tests
 - let exec node take msg.kill SIG... param and pid param
 - Third output from Exec node must be consistent for success/failure conditions
 - exec node returns 0 on the third output if command ended without error. (#1160)
 - exec node can be killed on demand
 - add "split/stream" ability to file in node
 - add port label to file node and update info
 - Allow nodes to have translations not in core (#1183)
 - fix tcp node new Buffer alloc size 0
 - change pin selection table for pi gpis nodes
 - stop using sudo for Pi gpio access
 - adding frequency configuration to pwm output (#1206)
 - Fix Pi GPIO debounce
 - let Hypriot on Pi detect gpio correctly
 - More core node info help tidy up
 - Tidy up more core node help text
 - Tidy up parser node edit dialogs and help text
 - yet more core node info updates
 - more core node info updates to newer style
 - Update some core nodes info
 - First pass of new node-info style
 - MQTT new style info
 - Fix empty extra node help content issue
 - Handle HTTP In url that is missing its leading / Fixes #1218
 - Add file upload support to HTTP In node
 - HTTP Request node: add info on how to do form encoding
 - Prevent unmodified msg.headers from breaking HTTP Request flows Closed #1015
 - Add cookie handling to HTTP Request node
 - Add guard against the http-request buffer fix being reverted
 - Multipart streaming
 - Add http-request node unit tests
 - http request node add transport validity check and warn.
 - Update follow_redirects to fix http_proxy handling Fixes #1172
 - Allow statusCode/headers to be set directly within HTTP Response node
 - let inject "between time" also fire at start - Plus new info
 - remove repeat symbol from inject if repeat is 0
 - Add port labels to inject node (to show types)
 - Add buffer joiner mode to Join node
 - Let join node auto re-assemble buffers
 - let join also accumulate strings (and not fail)
 - Add Pretty print option to JSON node and
 - Fix selection of link nodes
 - Add link label value as portLabels
 - Add sentence about clearing retained topic on mqtt
 - make sure MQTT client closes if redeploy during reconnect
 - make sure MQTT client closes if redeploy during reconnect
 - slight filed size adjust for mqtt broker port field - allow 5 digits
 - Add help info for split node
 - split node - in object mode allow msg.complete on its own
 - let split of objects use key to set another property (e.g. topic)
 - adding streaming modes into split node
 - let split node reassemble based on a final packet. (as well as the first)
 - Add buffer support to split node
 - updated split/join node (split still needs work before release)
 - Added a name icon and a description label on edit subflow window.
 - Don't display port labels for subflow pseudo-port nodes
 - Added a name icon and a description label on edit subflow window.
 - tcp request - remove confusing timeout wording from info
 - Final TCP node nits - let 0 do it's thing as per every other timeout
 - fix tcp port not waiting as per info/previous behaviour
 - TCP In: Fix error in timout callback (#1249)
 - Make tcp send msg more consistent
 - Update 31-tcpin.js (#1235)
 - really close tcp node connection right away (if told to)
 - clone message before send in stay connected mode
 - Better template node help example
 - Add option to parse Template result as JSON before sending
 - nail trigger test for windows AND linux
 - give up on SIGQUIT for widows test
 - better tests for windows nodes
 - comment out 2nd exec node kill tests
 - fixes for grunt files tests on Windows
 - Add events to test helper
 - Change default value of tlsConfigDisableLocalFiles to false
 - Add the node setting tlsConfigDisableLocalFiles for tls node. (#1190)
 - UI to upload certificates and keys for TLS node
 - Update trigger help
 - let trigger node set repeated outputs
 - Move udp sock error listener to only be instantiated once.
 - Let watch node recurse into subdirectories
 - Misconfigured WebSocket nodes should not register msg handlers
 - Add websocketVerifyClient option to enable custom websocket auth Fixes #1127

Editor

 - Bump ACE editor to v1.2.7
 - Add RED.utils.getNodeLabel utility function
 - Include module name in requests for node icons
 - Change debug message menu icon
 - Handle empty array/objects in debug view
 - Add per-node filter option to Debug pane
 - Ensure debug node marked changed when button pressed
 - Fix pop-out debug window for all the recent updates
 - Add debug message menu
 - Don't include msg. in debug message copied paths
 - Format Buffer numbers as hex by default
 - Remember formatting choices for dbg msg elements
 - Allow debug msg elements to be pinned
 - Only show debug tools under the debug tab
 - Fix test for valid js identifiers in debug path construction
 - Remove unused modified flag on debug messages
 - Add copy path/value buttons to debug messages
 - dont match only part of the node type (#1242)
 - Add editorTheme.logout.redirect to allow redirect on logout Closes #1213
 - Handle logging out and already logged-out editor Fixes #1288
 - Fix bug: Export Subflows (#1282)
 - destroy editor to ensure fully removed on close (function, template, comment)
 - Don't try to nls status text starting with '.' Fixes #1258
 - Add note of removed flows in diffConfig (#1253)
 - Add description to flow same as subflow
 - Allow tabs to be enabled/disabled in the editor
 - Make H3 sections in node help collapsible
 - Add JSON Expression editor
 - Expression editor - clear legacy flag for blank expressions
 - Ensure node labels are reordered properly to match outputs
 - Add 'none' placeholder for empty port label form
 - Don't mark a node changed when going from none to blank labels
 - Leave a node to nls its own port labels
 - Allow a node to override default labels
 - Add placeholder text on label inputs and clear buttons
 - Add port labels to Subflow nodes
 - Keep port label form in sync with output reordering
 - Basic node label editor
 - Port label editor starting point
 - Allow port labels be i18n identifiers
 - Add inputLabels and outputLabels to node defn + Update Change node
 - Resize port labels based on content
 - Initial port label behaviour
 - Allow a node to decide for itself if its button should be enabled or not
 - Provide feedback when enable/disable node fails
 - Add node module update api and expose in palette editor
 - Reset palette-manager tabs when settings dialog reopened
 - Move palette editor to settings panel
 - Move palette editor to userSettings dialog
 - Move view and keyboard into user settings dialog
 - Add basic user settings panel
 - Node status should be on by default
 - Make theme able to load custom javascript (#1211)
 - Allow tips to be hidden and cycled through
 - Add info tips back to the sidebar
 - Add buffer mode to typedInput
 - Add typedInput binary mode icon
 - Ensure all ace editors are destroyed in the expression editors
 - Refresh sidebar info when tab is changed
 - better spacing for library widget
 - Fix gridSize for node width calculation to avoid odd resizing
 - Redraw grid properly if gridSize changes
 - Scroll sidebar info tab to top when changing content
 - Ensure info tab sections are collapsible when set from palette
 - Only show tab info if there is an active tab
 - Only check for reordered outputs if outputMap defiend
 - Avoid circular references when stingifying node objects
 - Fix padding of config node edit dialog
 - Add force-deploy option when conflict detected
 - Hide tip box on startup if disabled
 - Track node moves separately to node config changes
 - Ensure ace editor instances are freed if edit cancelled
 - Clip overly long notification messages
 - Use queryCommandSupported not queryCommandEnabled to check for copy support
 - Add tip to tab description editor
 - Make tab info edit box resizable
 - Shrink config node appearance in info table
 - Display config nodes in Info sidebar table
 - Ensure flow info box updates after editing flow
 - Hide Node info section when displaying changelog
 - Restructure info tab
 - Provide notification when new flows deployed in the background
 - Stop some ui elements from clearing url anchor when clicked
 - clipboard export text stay highlighted even when button deselected
 - ensure export clipboard keeps text selected and formatted
 - Defer resizing tray components until they have finished building
 - Use pre-calculated values for connection path
 - Use textContent to avoid manual escaping
 - Add RED.stack as a common ui component
 - Numeric validator that accepts blank should accept undefined
 - Add visual cue as to whether the workspace is focused
 - Allow RED.validators.number to allow blank values as valid
 - Support dropping json files into the editor
 - NLS Expression/JSON editor and fix their height calculation
 - Update JSONata to 1.2.4 Closes #1275
 - Remember test expression data on a per-node basis
 - NLS jsonata test messages
 - Add JSONata expr tester and improved feedback
 - Add $context/$flow/$global functions to jsonata
 - Update jsonata

Other

 - add allow es6 to .jshintrc
 - travis - don't allow node 8 fails, (and re-add 7)
 - ask istanbul for more reports as default
 - Add istanbul to Gruntfile.js (#1189)


#### 0.16.2: Maintenance Release

 - Ensure custom mustache context parent set in Template node fixes #1126
 - Display debug node name in debug panel if its known
 - Ensure auth-tokens are removed when no user is specified in settings
 - Ensure all a tags have blank target in info sidebar
 - Ensure links do not span tabs in the editor
 - Avoid creating multiple reconnect timers in websocket node
 - Fix inner reference in install fail message catalog entry Fixes #1120
 - Display buffer data properly for truncated buffers under Object property

#### 0.16.1: Maintenance Release

 - Add colour swatches to debug when hex colour matched
 - Nodes with hasUsers set to false should not appear unused
 - Change hard error to verbose warning if using old node.js level
 - Don't filter debug properties starting with _ Fixes #1117
 - Node logged errors not displayed properly in debug pane Fixes #1116
 - Do not look for existing nodes when checking for wires on paste Fixes #1114
 - -v option not enabling verbose mode properly
 - Add node.js version check on startup

#### 0.16.0: Milestone Release

Runtime

 - Drop support for node 0.10 and 0.12

Nodes

 - Add option to colourise debug console output Closes #1103
 - Add property validation to nodes using typedInput
 - Add common validator for typedInput fields Closes #1104
 - Update debug node console logging indicator icon Closes #1094
 - Let exec node (spawn) handle commands with spaces in path
 - Add symbol to debug node to indicate debugging also to console.log
 - Change file node to use node 4 syntax (drops support for 0.8)
 - add info for httprequest responseUrl property
 - Add res.responseUrl to httprequest node response
 - Add support for flow and global context in Template node (#1048)
 - Added YAML parser node (#1034)
 - node-red-node-serialport removed as a default node

Editor

 - Add install/remove dialog to increase friction Closes #1109
 - Report node catalogue load errors Closes #1009
 - Properly report module remove errors in palette editor Fixes #1043
 - Update rather than hide install button after success install
 - Tweak search box styling
 - Display info tips slightly longer
 - Allow tips to be enabled/disabled via menu option
 - Info-tips update
 - Make typedInput keyboard navigable
 - update Font Awesome to 4.7.0
 - Add expression editor for jsonata
 - Overhaul keyboard handling and introduce editor actions
 - Add Japanese translation file(editor.json) (#1084)
 - Add quick-add node mode with cmd/ctrl-click
 - Add cmd/ctrl-click to quick add wires
 - Use json-stringify-safe to detect circular references in debug msgs
 - debug - format if time if correct length/range
 - Make Debug object explorable
 - Initial debug pop-out window
 - Add proper three-way diff view
 - Focus tray body when edit dialog opened
 - Hit enter to edit first node in selection
 - Add node delete button to edit dialog
 - Add notification when runtime stopped due to missing types Part of #832

Fixes

 - Do not tie debug src loading to needsPermission Fixes #1111
 - Initialise nodeApp regardless of httpAdmin setting Closes #1096 #1095
 - Speed up reveal of search dialogs
 - Ensure flows exist before delegating status/error events Fixes #1069
 - Update package dependencies
 - Update MQTT to latest 2.2.1
 - Node status not being refreshed properly in the editor
 - Try to prevent auto-fill of password fields in node edit tray Fixes #1081
 - Fix whitespace in localfilesystem
 - fix bug where savesettings did not honor local settings variables (#1073)
 - Tidy up unused/duplicate editor messages Closes #922
 - Property expressions must not be blank
 - Tidy up merge commit of validatePropertyExpression
 - add port if wires array > number of ports declared.
 - Allow quoted property expressions Fixes #1101
 - Index all node properties for node search
 - Remove node 0.10 from travis config
 - update welcome message to use logger so it can be turned off/on if required (#1083)
 - Fix dynamically loading multiple node-sets from palette editor
 - Allow a node to reorder its outputs and maintain links Fixes #1031

#### 0.15.3: Maintenance Release

 - Tcpgetfix: Another small check (#1070)
 - TCPGet: Ensure done() is called only once (#1068)
 - Allow $ and _ at start of property identifiers Fixes #1063
 - TCPGet: Separated the node.connected property for each instance (#1062)
 - Corrected 'overide' typo in XML node help (#1061)
 - TCPGet: Last property check (hopefully) (#1059)
 - Add additional safety checks to avoid acting on non-existent objects (#1057)
 - add --title for process name to command line options
 - add indicator for fire once on inject node
 - reimplement $(env var) replace to share common code.
 - Fix error message for missing node html file, and add test.
 - Let credentials also use $(...) substitutions from ENV
 - Rename insecureRedirect to requireHttps
 - Add setting to cause insecure redirect (#1054)
 - Palette editor fixes (#1033)
 - Close comms on stopServer in test helper (#1020)
 - Tcpgetfix (#1050)
 - TCPget: Store incoming messages alongside the client object to keep reference
 - Merge remote-tracking branch 'upstream/master' into tcpgetfix
 - TCPget can now handle concurrent sessions (#1042)
 - Better scope handling
 - Add security checks
 - small change to udp httpadmin
 - Fix comparison to "" in tcpin
 - Change scope of clients object
 - Works when connection is left open
 - First release of multi connection tcpget
 - Fix node.error() not printing when passed false (#1037)
 - fix test for CSV array input
 - different test for Pi (rather than use serial port name)
 - Fix missing 0 handling for css node with array input


#### 0.15.2: Maintenance Release

 - Revert bidi changes to nodes and hide menu option until fixed Fixes #1024
 - Let xml node set options both ways
 - Bump serialport to use version 4
 - gpio node handle multiple bits of data returned in one go
 - HTTP In should pass application/octet-stream as buffer not string Fixes #1023
 - Handle missing httpNodeRoot setting properly
 - Config sidebar not handling node definition error properly
 - Add minimum show time to deploy spinner to avoid flicker
 - Add work-in-progress update button to palette-editor
 - Add log.removeHandler function
 - Add Crtl/Shift/p shortcut for manage palette
 - Add spinner to deploy button
 - Status messages from nodes in subflows not delegated properly Fixes #1016
 - fix spelling in join node info
 - Speed up tab scrolling
 - Update delay burst test to be more tolerant of timing Fixes #1013

#### 0.15.1: Maintenance Release

 - Update default palette catalogue to use https
 - Disable palette editor if npm not found - and fix for Windows
 - Searching package catalogue should be case-insensitive Fixes #1010
 - contenteditable fields not handled in config nodes Fixes #1011
 - Change html link refs from `_new` to `_blank` to be standards compliant

#### 0.15.0: Milestone Release

Runtime

 - Increase default apiMaxLength to 5mb and add to default settings Closes #1001
 - Add v2 /flows api and deploy-overwrite protection
 - Encrypt credentials by default
 - Ensure errors thrown by RED.events handlers don't percolate up

Editor

 - Mark nodes as changed when they are moved
 - Added parent containment option for draggable. (#1006)
 - Ignore bidi event handling on non-existent and non-Input elements Closes #999
 - Remove list of flows from menu
 - Allow nodes to be imported with their credentials
 - Add workspace search option
 - Add scrollOnAdd option to editableList
 - Add swift markup to editor for open whisk node
 - Scrollable tabs 👍
 - Allow linking to individual flow via url hash
 - Avoid duplicating existing subflows on import
 - Add import-to-new-tab option
 - Add new options to export-nodes dialog
 - Stop nodes being added beyond the outer bounds of the workspace
 - Default config nodes to global scope unless in a subflow Closes #972
 - Bidi support for Text Direction and Structured Text (#961)
 - Fix jQuery selector, selecting more than one help pane/popover and displaying incorrectly. (#970)
 - Fixes removeItem not passing row data to callback. (#965)
 - Move common components and add searchBox
 - Add initial palette sidebar

Nodes

 - Inject node label - show topic for timestamp mode if short
 - Let change node set type if total match
 - Clean up status on close for several core nodes.
 - Change node: re-parse JSON set value each time to avoid pass-by-ref
 - Better handle HTTP Request header capitalisation
 - Enable ES6 parsing in Function editor by default Fixes #985
 - Update debug sidebar to use RED.view.reveal to show debug nodes
 - Add full path tip to file node, And tidy up Pi node tips
 - Remove WebSocket node maxlistener warning
 - Update mqtt-broker node to use fully name-space qualified status messages
 - Let UDP node better share same port instance if required
 - Add number of units to the delay node (rate) (#994)
 - Allow http middleware to skip rawBodyParser
 - Let change node move property to sub-property.
 - Add info to exec warning about buffered output if using python
 - TCP node: pass on latest input msg properties
 - Make sure MQTT broker is really set
 - Fix escape character catch in TCPGet + support 0x?? sequences
 - Fix split character in TCP Request node
 - Add CSS highlighting to the template node (#950)
 - Only update switch previous value after all rules are run

Other

 - Add npm build/test scripts Closes #946 #660
 - Move travis to node 6 and 7 - drop 5 and 0.12


#### 0.14.6: Maintenance Release

Fixes

 - Tell ace about Function node globals. Closes #927
 - Tidy up mqtt nodes - linting and done handling. Closes #935
 - Fix invalid html in TCP and HTML node edit templates
 - Add proper help text to link nodes
 - Handle importing old mqtt-broker configs that lack properties
 - Update ace to 1.2.4
 - Allow config nodes to provide a sort function for their select list
 - Add log warning if node module required version cannot be satisfied
 - Handle empty credentials file. Closes #937
 - Add RPi.GPIO lib test for ArchLinux

#### 0.14.5: Maintenance Release

Fixes

 - Cannot clear cookies with http nodes
 - let HTML parse node allow msg.select set select
 - Validate nodes on import after any references have been remapped
 - Debug node handles objects without constructor property Fixes #933
 - Ensure 'false' property values are displayed in info panel Fixes #940
 - Fix node enable/disable over restart - load configs after settings init

#### 0.14.4: Maintenance Release

Nodes

 - Update trigger node ui to use typedInputs
 - Better handling of quotes in CSV node
 - Clarify the MQTT node sends msg.payload - closes #929
 - Inject node should reuse the message it is triggered with Closes #914
 - Stop trigger node re-using old message
 - Allow node.status text to be 'falsey' values

Fixes

 - Handle DOMException when embedded in an iframe of different origin Fixes #932
 - Fix double firing of menu actions
 - Fix select box handling in Safari - fixes #928
 - Clear context in node test helper Fixes #858
 - Allow node properties to be same as existing object functions Fixes #880
 - Handle comms link closing whilst completing the initial connect
 - Protect against node type names that clash with Object property names Fixes #917
 - Clone default node properties to avoid reference leakage
 - Strip tab node definition when exporting
 - Check for null config properties in editor before over-writing them
 - Add hasUsers flag to config nodes

Editor

 - Add sql mode to ace editor
 - Keyboard shortcuts dialog update (#923)
 - Ensure importing link nodes to a subflow doesn't add outbound links Fixes #921
 - Add updateConfigNodeUsers function to editor
 - Scroll to bottom when item added to editableList
 - Form input widths behave more consistently when resizing Fixes #919 #920

#### 0.14.3: Maintenance Release

Fixes

 - Create default setting.js in user-specified directory. Fixes #908
 - MQTT In subscription qos not defaulting properly
 - Let exec node handle 0 as well as "0"

#### 0.14.2: Maintenance Release

Fixes

 - Cannot add new twitter credentials. Fixes #913
 - Support array references in Debug property field

#### 0.14.1: Maintenance Release

Fixes

 - Handle undefined property that led to missing wires in the editor
 - Remove duplicate 'Delete' entry in keyboard shortcut window. Closes #911
 - Add 'exec' to node-red-pi launch script. Closes #910

#### 0.14.0: Milestone Release

Editor

 - Replace edit dialog with edit tray
 - Enable shift-drag detach of just the selected link
 - Allow workspace tabs to be re-ordered
 - Scope keyboard shortcuts to dom elements
 - Ensure parent nodes marked as changed due to child config node changes
 - Validate all edit dialog inputs when one changes
 - Add editableList widget and update Switch/Change nodes to use it
 - Add option to filter Debug sidebar by flow and highlight subflow-emitting nodes
 - Back off comms reconnect attempts after prolonged failures
 - Prompt for login if comms reconnect fails authentication
 - Change style of nodes in subflow template view
 - Add CHANGELOG.md and make it accessible from menu

Runtime

 - Always log node warnings on start without requiring -v
 - Add support for loading scoped node modules. Closes #885
 - Add process.env.PORT to settings.js
 - Clear node context on deploy. Closes #870
 - Enable finer grained permissions in adminAuth

Nodes

 - Enable config nodes to reference other config nodes
 - Add Split/Join nodes
 - Add Link nodes
 - Add support to HTTP In node for PATCH requests. Closes #904
 - Add cookie handling to HTTP In and HTTP Response nodes
 - Add repeat indicator to inject node label. Closes #887
 - Add javascript highlighter to template node
 - Add optional timeout to exec node
 - Add TLS node and update MQTT/HTTP nodes to use it
 - Let trigger node also send last payload to arrive
 - Add timestamp as a default typedInput and update Inject and change nodes to match,
 - Add QoS option to MQTT In node
 - Add status to exec spawn mode
 - Add Move capability to Change node
 - Update Serial node to support custom baud rates
 - Add support for array-syntax in typedInput msg properties
 - Add RED.util to Function node sandbox
 - Capture error stack on node.error. Closes #879


Fixes

 - Add error handling to all node definition api calls
 - Handle null return from Function node in array of messages
 - Defer loading of token sessions until they are accessed. Fixes #895
 - set pi gpio pin status correctly if set on start
 - Prevent parent window scrolling when view is focused. Fixes #635
 - Handle missing tab nodes in a loaded flow config
 - Ensure typedInput dropdown doesn't fall off the page
 - Protect against node types with reserved names such as toString. Fixes #880
 - Do not rely on the HTML file to identify where nodes are registered from
 - Preserve node properties on import
 - Fix regression in delay node. topic based queue was emptying all the time instead of spreading out messages.
 - Throw an error if a Function node adds an input event listener
 - Fix hang on partial deploy with disconnected mqtt node
 - TypedInput: preload type icons to ensure width calc correct
 - Ensure tcp node creates a buffer of size 1 at least
 - Return editorTheme default if value is undefined
 - Fix RED.util.compareObjects for Function created objects and Buffers
 - Ensure default settings copied to command-line specified userDir


#### 0.13.4: Maintenance Release

 - Add timed release mode to delay node
 - Enable link splicing for when import_dragging nodes. Closes #811
 - Fix uncaught exception on deploy whilst node sending messages
 - Deprecate old mqtt client and connection pool modules
 - Change node: add bool/num types to change mode Closes #835
 - Validate fields that are `$(env-vars)` Closes #825
 - Handle missing config nodes when validating node properties
 - Pi node - don't try to send data if closing
 - Load node message catalog when added dynamically
 - Split palette labels on spaces and hyphens when laying out
 - Warn if editor routes are accessed but runtime not started Closes #816
 - Better handling of zero-length flow files Closes #819
 - Allow runtime calls to RED._ to specify other namespace
 - Better right alignment of numerics in delay and trigger nodes
 - Allow node modules to include example flows
 - Create node_modules in userDir
 - Ensure errors in node def functions don't break view rendering Fixes #815
 - Updated Inject node info with instructions for flow and global options



#### 0.13.3: Maintenance Release

 - Fix crash on repeated inject of invalid json payload
 - Add binary mode to tail node
 - Revert Cheerio to somewhat smaller version
 - Add os/platform info to default debug



#### 0.13.2: Maintenance Release

 - Don't force reconnect mqtt client if message arrives (fixes the MQTT connect/disconnect endless cycle)
 - Add -p/--port option to override listening port
 - Invert config node filter toggle button colours so state is more obvious
 - Add timeout to httprequest node
 - Tidy up of all node info content - make style consistent
 - Make jquery spinner element css consistent with other inputs
 - tcp node add reply (to all) capability
 - Allow the template node to be treated as plain text
 - Validate MQTT In topics Fixes #792
 - httpNodeAuth should not block http options requests Fixes #793
 - Disable perMessageDeflate on WS servers - fixes 'zlib binding closed' error
 - Clear trigger status icon on re-deploy
 - Don't default inject payload to blank string
 - Trigger node, add configurable reset
 - Allow function properties in settings Fixes #790 - fixes use of httpNodeMiddleware
 - Fix order of config dialog calls to save/creds/validate
 - Add debounce to Pi GPIO node



#### 0.13.1: Maintenance Release

 - Revert wrapping of http request object



#### 0.13.0: Milestone Release

 - Add 'previous value' option to Switch node
 - Allow existing nodes to splice into links on drag
 - CORS not properly configured on multiple http routes Fixes #783
 - Restore shift-drag to snap/unsnap to grid
 - Moving nodes with keyboard should flag workspace dirty
 - Notifications flagged as fixed should not be click-closable
 - Rework config sidebar and deploy warning
 - Wrap http request object to match http response object
 - Add 'view' menu and reorganise a few things
 - Allow shift-click to detach existing wires
 - Splice nodes dragged from palette into links
 - try to trim imported/dragged flows to [ ]
 - Move version number as title of NR logo
 - Moving nodes mark workspace as dirty
 - Ok/Cancel edit dialogs with Ctrl-Enter/Escape
 - Handle OSX Meta key when selecting nodes
 - Add grid-alignment options
 - Add oneditresize function definition
 - Rename propertySelect to typedInput and add boolean opt
 - Add propertySelect to switch node
 - Add propertySelect support to Change node
 - Add context/flow/global support to Function node
 - Add node context/flow/global
 - Add propertySelect jquery widget
 - Add add/update/delete flow apis
 - Allow core nodes dir to be provided to runtime via settings
 - Tidy up API passed to node modules
 - Move locale files under api/runtime components
 - Add flow reload admin api



#### 0.12.5: Maintenance Release

 - Add attribute capability to HTML parser node
 - Add Pi Keyboard code node
 - Fix for MQTT client connection cycling on partial deploy
 - Fix for tcp node properly closing connections
 - Update sentiment node dependencies
 - Fix for file node handling of UTF8 extended characters



#### 0.12.4: Maintenance Release

 - Add readOnly setting to prevent file writes in localfilesystem storage
 - Support bcrypt for httpNodeAuth
 - Pi no longer needs root workaround to access gpio
 - Fix: Input File node will not retain the file name



#### 0.12.3: Maintenance Release

 - Fixes for TCP Get node reconnect handling
 - Clear delay node status on re-deploy
 - Update Font-Awesome to v4.5
 - Fix trigger to block properly until reset
 - Update example auth properties in settings.js
 - Ensure httpNodeAuth doesn't get applied to admin routes
 - TCP Get node not passing on existing msg properties



#### 0.12.2: Maintenance Release

 - Enable touch-menu for links so they can be deleted
 - Allow nodes to be installed by path name
 - Fix basic authentication on httpNode/Admin/Static
 - Handle errors thrown in Function node setTimeout/Interval
 - Fix mqtt node lifecycle with partial deployments
 - Update tcp node status on reconnect after timeout
 - Debug node not handling null messages
 - Kill processes run with exec node when flows redeployed
 - Inject time spinner incrementing value incorrectly



#### 0.12.1: Maintenance Release

 - Enable touch-menu for links so they can be deleted
 - Allow nodes to be installed by path name
 - Fix basic authentication on httpNode/Admin/Static



#### 0.12.0: Milestone Release

 - Change/Switch rules now resize with dialog width
 - Support for node 4.x
 - Move to Express 4.x
 - Copy default settings file to user dir on start up
 - Config nodes can be scoped to a particular subflow/tab
 - Comms link tolerates <5 second breaks in connection before notifying user
 - MQTT node overhaul - add will/tls/birth message support
 - Status node - to report status events from other nodes
 - Error node can be targeted to specific other nodes
 - JSON node can encode Array types
 - Switch node regular expression rule can now be set to be case-insensitive
 - HTTP In node can accept non-UTF8 payloads - will return a Buffer when appropriate
 - Exec node configuration consistent regardless of the spawn option
 - Function node can now display status icon/text
 - CSV node can now handle arrays
 - setInterval/clearInterval add to Function node
 - Function node automatically clears all timers (setInterval/setTimeout) when the node is stopped



#### 0.11.2: Maintenance Release

 - Allow XML parser options be set on the message
 - Add 'mobile' category to the palette (no core nodes included)
 - Allow a message catalog provide a partial translation
 - Fix HTTP Node nls message id
 - Remove delay spinner upper limit
 - Update debug node output to include length of payload




#### 0.11.1: Maintenance Release

 - Fix exclusive config node check when type not registered (prevented HTTP In node from being editable unless the swagger node was also installed)



#### 0.11.0: Milestone Release

 - Add Node 0.12 support
 - Internationalization support
 - Editor UI refresh
 - Add RBE node
 - File node optionally creates path to file
 - Function node can access `clearTimeout`
 - Fix: Unable to login with 'read' permission



#### 0.10.10: Maintenance Release

 - Fix permissions issue with packaged nrgpio script
 - Add better help message if deprecated node missing



#### 0.10.9: Maintenance Release

Fix packaging of bin scripts



#### 0.10.8: Maintenance Release

 - Nodes moved out of core
 - still included as a dependency: twitter, serial, email, feedparser
 - no longer included: mongo, arduino, irc, redis
 - node icon defn can be a function
 - http_proxy support
 - httpNodeMiddleware setting
 - Trigger node ui refresh
 - editorTheme setting
 - Warn on deploy of unused config nodes
 - catch node prevents error loops



#### 0.10.6: Maintenance Release

Changes:
 - Performance improvements in editor
 - Palette appearance update
 - Warn on navigation with undeployed changes
 - Disable undeployed node action buttons
 - Disable subflow node action buttons
 - Add Catch node
 - Add logging functions to Function node
 - Add send function to Function node
 - Update Change node to support multiple rules



#### 0.10.4: Maintenance Release

Changes:

 - http request node passes on request url as msg.url
 - handle config nodes appearing out of order in flow file - don't assume they are always at the start
 - move subflow palette category to the top, to make it more obvious
 - fix labelling of Raspberry Pi pins
 - allow email node to mark mail as read
 - fix saving library content
 - add node-red and node-red-pi start scripts
 - use $HOME/.node-red for user data unless specified otherwise (or existing data is found in install dir)



#### 0.10.3: Maintenance Release

Fixes:

 - httpAdminAuth was too aggressively deprecated (ie removed); restoring with a console warning when used
 - adds reporting of node.js version on start-up
 - mongo node skip/limit options can be strings or numbers
 - CSV parser passes through provided message object



#### 0.10.2: Maintenance Release

Fixes:
 - subflow info sidebar more useful
 - adds missing font-awesome file
 - inject node day selection defaulted to invalid selection
 - loading a flow with no tabs failed to add nodes to default tab<|MERGE_RESOLUTION|>--- conflicted
+++ resolved
@@ -1,4 +1,3 @@
-<<<<<<< HEAD
 #### 0.20.0-beta.5: Beta Release
 
 Runtime
@@ -195,11 +194,9 @@
  - Watch: add msg.filename so can feed direct to file in node
  - WebSocket: preserve \_session on msg but don't send as part of wholemsg
 
-=======
 #### 0.19.6: Maintenance Release
 
- - Fix encoding of file node from binary to utf8 - #2051 
->>>>>>> 50d7e163
+ - Fix encoding of file node from binary to utf8 - #2051
 
 #### 0.19.5: Maintenance Release
 
