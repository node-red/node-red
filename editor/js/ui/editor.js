--- conflicted
+++ resolved
@@ -1908,10 +1908,7 @@
         edit: showEditDialog,
         editConfig: showEditConfigNodeDialog,
         editSubflow: showEditSubflowDialog,
-<<<<<<< HEAD
-=======
         editJavaScript: function(options) { showTypeEditor("_js",options) },
->>>>>>> f1d5bbb0
         editExpression: function(options) { showTypeEditor("_expression", options) },
         editJSON: function(options) { showTypeEditor("_json", options) },
         editMarkdown: function(options) { showTypeEditor("_markdown", options) },
