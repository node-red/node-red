--- conflicted
+++ resolved
@@ -660,12 +660,6 @@
         nn.changed = true;
         nn.moved = true;
 
-<<<<<<< HEAD
-        // nn.w = node_width;
-        // nn.h = Math.max(node_height,(nn.outputs||0) * 15);
-        nn.w = Math.max(node_width,(nn.outputs||0) * 15);
-        nn.h = node_height;
-=======
         if (virtical) {
             nn.w = Math.max(node_width,(nn.outputs||0) * 15);
             nn.h = node_height;
@@ -673,7 +667,6 @@
             nn.w = node_width;
             nn.h = Math.max(node_height,(nn.outputs||0) * 15);
         }
->>>>>>> cc584331
 
         var historyEvent = {
             t:"add",
@@ -948,13 +941,6 @@
                 var drag_line = drag_lines[i];
                 var numOutputs = (drag_line.portType === PORT_TYPE_OUTPUT)?(drag_line.node.outputs || 1):1;
                 var sourcePort = drag_line.port;
-<<<<<<< HEAD
-                var portX = -((numOutputs-1)/2)*13 +13*sourcePort;
-
-                var sc = (drag_line.portType === PORT_TYPE_OUTPUT)?1:-1;
-
-                drag_line.el.attr("d",generateLinkPathV(drag_line.node.x+portX,drag_line.node.y,mousePos[0],mousePos[1],sc));
-=======
                 if (virtical) {
                     var portX = -((numOutputs-1)/2)*13 +13*sourcePort;
                 }else{
@@ -967,7 +953,6 @@
                 }else{
                     drag_line.el.attr("d",generateLinkPath(drag_line.node.x+sc*drag_line.node.w/2,drag_line.node.y+portY,mousePos[0],mousePos[1],sc))
                 }
->>>>>>> cc584331
             }
             d3.event.preventDefault();
         } else if (mouse_mode == RED.state.MOVING) {
@@ -2103,12 +2088,6 @@
                     if (isLink) {
                         d.w = node_height;
                     } else {
-<<<<<<< HEAD
-                        d.w = Math.max(node_width,20*(Math.ceil((calculateTextWidth(l, "node_label", 50)+(d._def.inputs>0?7:0))/20)),(d.outputs||0) * 15 );
-                    }
-                    // d.h = Math.max(node_height,(d.outputs||0) * 15);
-                    d.h = node_height;
-=======
                         if (virtical) {
                             d.w = Math.max(node_width,20*(Math.ceil((calculateTextWidth(l, "node_label", 50)+(d._def.inputs>0?7:0))/20)),(d.outputs||0) * 15 );
                         }else{
@@ -2120,7 +2099,6 @@
                     }else{
                         d.h = Math.max(node_height,(d.outputs||0) * 15);
                     }
->>>>>>> cc584331
 
                     if (d._def.badge) {
                         var badge = node.append("svg:g").attr("class","node_badge_group");
@@ -2306,11 +2284,6 @@
                         if (!isLink && d.resize) {
                             var l = RED.utils.getNodeLabel(d);
                             var ow = d.w;
-<<<<<<< HEAD
-                            d.w = Math.max(node_width,20*(Math.ceil((calculateTextWidth(l, "node_label", 50)+(d._def.inputs>0?7:0))/20)),(d.outputs||0) * 15 );
-                            // d.h = Math.max(node_height,(d.outputs||0) * 15);
-                            d.h = node_height;
-=======
                             if (virtical) {
                                 d.w = Math.max(node_width,20*(Math.ceil((calculateTextWidth(l, "node_label", 50)+(d._def.inputs>0?7:0))/20)),(d.outputs||0) * 15 );
                                 d.h = node_height;
@@ -2318,7 +2291,6 @@
                                 d.w = Math.max(node_width,20*(Math.ceil((calculateTextWidth(l, "node_label", 50)+(d._def.inputs>0?7:0))/20)) );
                                 d.h = Math.max(node_height,(d.outputs||0) * 15);
                             }
->>>>>>> cc584331
                             d.x += (d.w-ow)/2;
                             d.resize = false;
                         }
@@ -2358,16 +2330,11 @@
                             }
 
                             var numOutputs = d.outputs;
-<<<<<<< HEAD
-                            // var y = (d.h/2)-((numOutputs-1)/2)*13;
-                            var x = (d.w/2)-((numOutputs-1)/2)*13;
-=======
                             if (virtical) {
                                 var x = (d.w/2)-((numOutputs-1)/2)*13;
                             }else{
                                 var y = (d.h/2)-((numOutputs-1)/2)*13;
                             }
->>>>>>> cc584331
                             d.ports = d.ports || d3.range(numOutputs);
                             d._ports = thisNode.selectAll(".port_output").data(d.ports);
                             var output_group = d._ports.enter().append("g").attr("class","port_output");
@@ -2383,17 +2350,6 @@
                             d._ports.exit().remove();
                             if (d._ports) {
                                 numOutputs = d.outputs || 1;
-<<<<<<< HEAD
-                                // y = (d.h/2)-((numOutputs-1)/2)*13;
-                                // var x = d.w - 5;
-                                x = (d.w/2)-((numOutputs-1)/2)*13;
-                                var y = d.h - 5;
-                                d._ports.each(function(d,i) {
-                                        var port = d3.select(this);
-                                        //port.attr("y",(y+13*i)-5).attr("x",x);
-                                        // port.attr("transform", function(d) { return "translate("+x+","+((y+13*i)-5)+")";});
-                                        port.attr("transform", function(d) { return "translate("+((x+13*i)-5)+","+ y +")";});
-=======
                                 if (virtical) {
                                     x = (d.w/2)-((numOutputs-1)/2)*13;
                                     var y = d.h - 5;
@@ -2409,7 +2365,6 @@
                                         }else{
                                             port.attr("transform", function(d) { return "translate("+x+","+((y+13*i)-5)+")";});
                                         }
->>>>>>> cc584331
                                 });
                             }
                             thisNode.selectAll("text.node_label").text(function(d,i){
@@ -2472,16 +2427,11 @@
 
                             thisNode.selectAll(".port_input").each(function(d,i) {
                                     var port = d3.select(this);
-<<<<<<< HEAD
-                                    // port.attr("transform",function(d){return "translate(-5,"+((d.h/2)-5)+")";})
-                                    port.attr("transform",function(d){return "translate("+((d.w/2)-5)+", -5)";})
-=======
                                     if (virtical) {
                                         port.attr("transform",function(d){return "translate("+((d.w/2)-5)+", -5)";})
                                     }else{
                                         port.attr("transform",function(d){return "translate(-5,"+((d.h/2)-5)+")";})
                                     }
->>>>>>> cc584331
                             });
 
                             thisNode.selectAll(".node_icon").attr("y",function(d){return (d.h-d3.select(this).attr("height"))/2;});
@@ -2617,13 +2567,6 @@
                     link.attr("d",function(d){
                         var numOutputs = d.source.outputs || 1;
                         var sourcePort = d.sourcePort || 0;
-<<<<<<< HEAD
-                        var x = -((numOutputs-1)/2)*13 +13*sourcePort;
-                        d.x1 = d.source.x+x;
-                        d.y1 = d.source.y+d.source.h/2;
-                        d.x2 = d.target.x;
-                        d.y2 = d.target.y-d.target.h/2;
-=======
                         if (virtical) {
                             var x = -((numOutputs-1)/2)*13 +13*sourcePort;
                             d.x1 = d.source.x+x;
@@ -2639,17 +2582,12 @@
                             d.y2 = d.target.y;
                             return generateLinkPath(d.x1,d.y1,d.x2,d.y2,1);
                         }
->>>>>>> cc584331
 
                         // return "M "+d.x1+" "+d.y1+
                         //     " C "+(d.x1+scale*node_width)+" "+(d.y1+scaleY*node_height)+" "+
                         //     (d.x2-scale*node_width)+" "+(d.y2-scaleY*node_height)+" "+
                         //     d.x2+" "+d.y2;
 
-<<<<<<< HEAD
-                        return generateLinkPathV(d.x1,d.y1,d.x2,d.y2,1);
-=======
->>>>>>> cc584331
                     });
                 }
             })
