/**
 * Copyright JS Foundation and other contributors, http://js.foundation
 *
 * Licensed under the Apache License, Version 2.0 (the "License");
 * you may not use this file except in compliance with the License.
 * You may obtain a copy of the License at
 *
 * http://www.apache.org/licenses/LICENSE-2.0
 *
 * Unless required by applicable law or agreed to in writing, software
 * distributed under the License is distributed on an "AS IS" BASIS,
 * WITHOUT WARRANTIES OR CONDITIONS OF ANY KIND, either express or implied.
 * See the License for the specific language governing permissions and
 * limitations under the License.
 **/
(function() {

    function loadNodeList() {
        $.ajax({
            headers: {
                "Accept":"application/json"
            },
            cache: false,
            url: 'nodes',
            success: function(data) {
                RED.nodes.setNodeList(data);
                RED.i18n.loadNodeCatalogs(function() {
                    loadIconList(loadNodes);
                });
            }
        });
    }

    function loadIconList(done) {
        $.ajax({
            headers: {
                "Accept":"application/json"
            },
            cache: false,
            url: 'icons',
            success: function(data) {
                RED.nodes.setIconSets(data);
                if (done) {
                    done();
                }
            }
        });
    }

    function loadNodes() {
        $.ajax({
            headers: {
                "Accept":"text/html"
            },
            cache: false,
            url: 'nodes',
            success: function(data) {
                $("body").append(data);
                $("body").i18n();
                $("#palette > .palette-spinner").hide();
                $(".palette-scroll").removeClass("hide");
                $("#palette-search").removeClass("hide");
                loadFlows(function() {
                    if (RED.settings.theme("projects.enabled",true)) {
                        RED.projects.refresh(function(activeProject) {
                            RED.sidebar.info.refresh()
                            if (!activeProject) {
                                // Projects enabled but no active project
                                RED.menu.setDisabled('menu-item-projects-open',true);
                                RED.menu.setDisabled('menu-item-projects-delete',true);
                                if (activeProject === false) {
                                    // User previously decline the migration to projects.
                                } else { // null/undefined
                                    RED.projects.showStartup();
                                }
                            }
                        });
                    } else {
                        // Projects disabled by the user
                        RED.sidebar.info.refresh()
                    }

                    var persistentNotifications = {};
                    RED.comms.subscribe("notification/#",function(topic,msg) {
                        var parts = topic.split("/");
                        var notificationId = parts[1];
                        if (notificationId === "runtime-deploy") {
                            // handled in ui/deploy.js
                            return;
                        }
                        if (notificationId === "node") {
                            // handled below
                            return;
                        }
                        if (notificationId === "project-update") {
                            RED.nodes.clear();
                            RED.history.clear();
                            RED.view.redraw(true);
                            RED.projects.refresh(function() {
                                loadFlows(function() {
                                    var project = RED.projects.getActiveProject();
                                    var message = {
                                        "change-branch":"Change to local branch '"+project.git.branches.local+"'",
                                        "abort-merge":"Git merge aborted",
                                        "loaded":"Project '"+msg.project+"' loaded",
                                        "updated":"Project '"+msg.project+"' updated",
                                        "pull":"Project '"+msg.project+"' reloaded",
                                        "revert": "Project '"+msg.project+"' reloaded"
                                    }[msg.action];
                                    RED.notify(message);
                                    RED.sidebar.info.refresh()
                                });
                            });
                            return;
                        }
<<<<<<< HEAD
                        if (msg.text) {
                            var text = RED._(msg.text,{default:msg.text});
                            var options = {
                                type: msg.type,
                                fixed: msg.timeout === undefined,
                                timeout: msg.timeout
                            }
                            if (notificationId === "runtime-state") {
                                if (msg.error === "credentials_load_failed") {
                                    if (RED.user.hasPermission("projects.write")) {
                                        options.buttons = [
                                            {
                                                text: "Setup credentials",
                                                click: function() {
                                                    RED.projects.showCredentialsPrompt();
                                                }
                                            }
                                        ]
                                    }
                                } else if (msg.error === "missing_flow_file") {
                                    if (RED.user.hasPermission("projects.write")) {
                                        options.buttons = [
                                            {
                                                text: "Setup project files",
                                                click: function() {
                                                    persistentNotifications[notificationId].close();
                                                    delete persistentNotifications[notificationId];
                                                    RED.projects.showFilesPrompt();
                                                }
                                            }
                                        ]
                                    }
                                } else if (msg.error === "project_empty") {
                                    if (RED.user.hasPermission("projects.write")) {
                                        options.buttons = [
                                            {
                                                text: "No thanks",
                                                click: function() {
                                                    persistentNotifications[notificationId].close();
                                                    delete persistentNotifications[notificationId];
                                                }
                                            },                                        {
                                                text: "Create default project files",
                                                click: function() {
                                                    persistentNotifications[notificationId].close();
                                                    delete persistentNotifications[notificationId];
                                                    RED.projects.createDefaultFileSet();
                                                }
                                            }
                                        ]
                                    }
                                }
                            }
                            if (!persistentNotifications.hasOwnProperty(notificationId)) {
                                persistentNotifications[notificationId] = RED.notify(text,options);
=======
                        loadIconList();
                    } else if (topic == "notification/node/removed") {
                        for (i=0;i<msg.length;i++) {
                            m = msg[i];
                            info = RED.nodes.removeNodeSet(m.id);
                            if (info.added) {
                                typeList = "<ul><li>"+m.types.join("</li><li>")+"</li></ul>";
                                RED.notify(RED._("palette.event.nodeRemoved", {count:m.types.length})+typeList,"success");
                            }
                        }
                        loadIconList();
                    } else if (topic == "notification/node/enabled") {
                        if (msg.types) {
                            info = RED.nodes.getNodeSet(msg.id);
                            if (info.added) {
                                RED.nodes.enableNodeSet(msg.id);
                                typeList = "<ul><li>"+msg.types.join("</li><li>")+"</li></ul>";
                                RED.notify(RED._("palette.event.nodeEnabled", {count:msg.types.length})+typeList,"success");
>>>>>>> fd4fdb31
                            } else {
                                persistentNotifications[notificationId].update(text,options);
                            }
                        } else if (persistentNotifications.hasOwnProperty(notificationId)) {
                            persistentNotifications[notificationId].close();
                            delete persistentNotifications[notificationId];
                        }
                    });
                    RED.comms.subscribe("status/#",function(topic,msg) {
                        var parts = topic.split("/");
                        var node = RED.nodes.node(parts[1]);
                        if (node) {
                            if (msg.hasOwnProperty("text")) {
                                if (msg.text[0] !== ".") {
                                    msg.text = node._(msg.text.toString(),{defaultValue:msg.text.toString()});
                                }
                            }
                            node.status = msg;
                            node.dirty = true;
                            RED.view.redraw();
                        }
                    });
                    RED.comms.subscribe("notification/node/#",function(topic,msg) {
                        var i,m;
                        var typeList;
                        var info;
                        if (topic == "notification/node/added") {
                            var addedTypes = [];
                            msg.forEach(function(m) {
                                var id = m.id;
                                RED.nodes.addNodeSet(m);
                                addedTypes = addedTypes.concat(m.types);
                                RED.i18n.loadCatalog(id, function() {
                                    $.get('nodes/'+id, function(data) {
                                        $("body").append(data);
                                    });
                                });
                            });
                            if (addedTypes.length) {
                                typeList = "<ul><li>"+addedTypes.join("</li><li>")+"</li></ul>";
                                RED.notify(RED._("palette.event.nodeAdded", {count:addedTypes.length})+typeList,"success");
                            }
                        } else if (topic == "notification/node/removed") {
                            for (i=0;i<msg.length;i++) {
                                m = msg[i];
                                info = RED.nodes.removeNodeSet(m.id);
                                if (info.added) {
                                    typeList = "<ul><li>"+m.types.join("</li><li>")+"</li></ul>";
                                    RED.notify(RED._("palette.event.nodeRemoved", {count:m.types.length})+typeList,"success");
                                }
                            }
                        } else if (topic == "notification/node/enabled") {
                            if (msg.types) {
                                info = RED.nodes.getNodeSet(msg.id);
                                if (info.added) {
                                    RED.nodes.enableNodeSet(msg.id);
                                    typeList = "<ul><li>"+msg.types.join("</li><li>")+"</li></ul>";
                                    RED.notify(RED._("palette.event.nodeEnabled", {count:msg.types.length})+typeList,"success");
                                } else {
                                    $.get('nodes/'+msg.id, function(data) {
                                        $("body").append(data);
                                        typeList = "<ul><li>"+msg.types.join("</li><li>")+"</li></ul>";
                                        RED.notify(RED._("palette.event.nodeAdded", {count:msg.types.length})+typeList,"success");
                                    });
                                }
                            }
                        } else if (topic == "notification/node/disabled") {
                            if (msg.types) {
                                RED.nodes.disableNodeSet(msg.id);
                                typeList = "<ul><li>"+msg.types.join("</li><li>")+"</li></ul>";
                                RED.notify(RED._("palette.event.nodeDisabled", {count:msg.types.length})+typeList,"success");
                            }
                        } else if (topic == "node/upgraded") {
                            RED.notify(RED._("palette.event.nodeUpgraded", {module:msg.module,version:msg.version}),"success");
                            RED.nodes.registry.setModulePendingUpdated(msg.module,msg.version);
                        }
                        // Refresh flow library to ensure any examples are updated
                        RED.library.loadFlowLibrary();
                    });
                });
            }
        });
    }

    function loadFlows(done) {
        $.ajax({
            headers: {
                "Accept":"application/json",
            },
            cache: false,
            url: 'flows',
            success: function(nodes) {
                if (nodes) {
                    var currentHash = window.location.hash;
                    RED.nodes.version(nodes.rev);
                    RED.nodes.import(nodes.flows);
                    RED.nodes.dirty(false);
                    RED.view.redraw(true);
                    if (/^#flow\/.+$/.test(currentHash)) {
                        RED.workspaces.show(currentHash.substring(6));
                    }
                }
                done();
            }
        });
    }

    function showAbout() {
        $.get('red/about', function(data) {
            var aboutHeader = '<div style="text-align:center;">'+
                                '<img width="50px" src="red/images/node-red-icon.svg" />'+
                              '</div>';

            RED.sidebar.info.set(aboutHeader+marked(data));
            RED.sidebar.info.show();
        });
    }

    function loadEditor() {
        var menuOptions = [];
        if (RED.settings.theme("projects.enabled",true)) {
            menuOptions.push({id:"menu-item-projects-menu",label:"Projects",options:[
                {id:"menu-item-projects-new",label:"New...",disabled:false,onselect:"core:new-project"},
                {id:"menu-item-projects-open",label:"Open...",disabled:false,onselect:"core:open-project"},
                {id:"menu-item-projects-delete",label:"Delete...",disabled:false,onselect:"core:delete-project"},
            ]});
        }


        menuOptions.push({id:"menu-item-view-menu",label:RED._("menu.label.view.view"),options:[
            // {id:"menu-item-view-show-grid",setting:"view-show-grid",label:RED._("menu.label.view.showGrid"),toggle:true,onselect:"core:toggle-show-grid"},
            // {id:"menu-item-view-snap-grid",setting:"view-snap-grid",label:RED._("menu.label.view.snapGrid"),toggle:true,onselect:"core:toggle-snap-grid"},
            // {id:"menu-item-status",setting:"node-show-status",label:RED._("menu.label.displayStatus"),toggle:true,onselect:"core:toggle-status", selected: true},
            //null,
            // {id:"menu-item-bidi",label:RED._("menu.label.view.textDir"),options:[
            //     {id:"menu-item-bidi-default",toggle:"text-direction",label:RED._("menu.label.view.defaultDir"),selected: true, onselect:function(s) { if(s){RED.text.bidi.setTextDirection("")}}},
            //     {id:"menu-item-bidi-ltr",toggle:"text-direction",label:RED._("menu.label.view.ltr"), onselect:function(s) { if(s){RED.text.bidi.setTextDirection("ltr")}}},
            //     {id:"menu-item-bidi-rtl",toggle:"text-direction",label:RED._("menu.label.view.rtl"), onselect:function(s) { if(s){RED.text.bidi.setTextDirection("rtl")}}},
            //     {id:"menu-item-bidi-auto",toggle:"text-direction",label:RED._("menu.label.view.auto"), onselect:function(s) { if(s){RED.text.bidi.setTextDirection("auto")}}}
            // ]},
            // null,
            {id:"menu-item-sidebar",label:RED._("menu.label.sidebar.show"),toggle:true,onselect:"core:toggle-sidebar", selected: true},
            null
        ]});
        menuOptions.push(null);
        menuOptions.push({id:"menu-item-import",label:RED._("menu.label.import"),options:[
            {id:"menu-item-import-clipboard",label:RED._("menu.label.clipboard"),onselect:"core:show-import-dialog"},
            {id:"menu-item-import-library",label:RED._("menu.label.library"),options:[]}
        ]});
        menuOptions.push({id:"menu-item-export",label:RED._("menu.label.export"),disabled:true,options:[
            {id:"menu-item-export-clipboard",label:RED._("menu.label.clipboard"),disabled:true,onselect:"core:show-export-dialog"},
            {id:"menu-item-export-library",label:RED._("menu.label.library"),disabled:true,onselect:"core:library-export"}
        ]});
        menuOptions.push(null);
        menuOptions.push({id:"menu-item-search",label:RED._("menu.label.search"),onselect:"core:search"});
        menuOptions.push(null);
        menuOptions.push({id:"menu-item-config-nodes",label:RED._("menu.label.displayConfig"),onselect:"core:show-config-tab"});
        menuOptions.push({id:"menu-item-workspace",label:RED._("menu.label.flows"),options:[
            {id:"menu-item-workspace-add",label:RED._("menu.label.add"),onselect:"core:add-flow"},
            {id:"menu-item-workspace-edit",label:RED._("menu.label.rename"),onselect:"core:edit-flow"},
            {id:"menu-item-workspace-delete",label:RED._("menu.label.delete"),onselect:"core:remove-flow"}
        ]});
        menuOptions.push({id:"menu-item-subflow",label:RED._("menu.label.subflows"), options: [
            {id:"menu-item-subflow-create",label:RED._("menu.label.createSubflow"),onselect:"core:create-subflow"},
            {id:"menu-item-subflow-convert",label:RED._("menu.label.selectionToSubflow"),disabled:true,onselect:"core:convert-to-subflow"},
        ]});
        menuOptions.push(null);
        if (RED.settings.theme('palette.editable') !== false) {
            menuOptions.push({id:"menu-item-edit-palette",label:RED._("menu.label.editPalette"),onselect:"core:manage-palette"});
            menuOptions.push(null);
        }

        menuOptions.push({id:"menu-item-user-settings",label:RED._("menu.label.settings"),onselect:"core:show-user-settings"});
        menuOptions.push(null);

        menuOptions.push({id:"menu-item-keyboard-shortcuts",label:RED._("menu.label.keyboardShortcuts"),onselect:"core:show-help"});
        menuOptions.push({id:"menu-item-help",
            label: RED.settings.theme("menu.menu-item-help.label",RED._("menu.label.help")),
            href: RED.settings.theme("menu.menu-item-help.url","http://nodered.org/docs")
        });
        menuOptions.push({id:"menu-item-node-red-version", label:"v"+RED.settings.version, onselect: "core:show-about" });


        RED.view.init();
        RED.userSettings.init();
        RED.user.init();
        RED.library.init();
        RED.keyboard.init();
        RED.palette.init();
        if (RED.settings.theme('palette.editable') !== false) {
            RED.palette.editor.init();
        } else {
            console.log("Palette editor disabled");
        }

        RED.sidebar.init();

        if (RED.settings.theme("projects.enabled",true)) {
            RED.projects.init();
        } else {
            console.log("Palette editor disabled");
        }

        RED.subflow.init();
        RED.workspaces.init();
        RED.clipboard.init();
        RED.search.init();
        RED.editor.init();
        RED.diff.init();

        RED.menu.init({id:"btn-sidemenu",options: menuOptions});

        RED.deploy.init(RED.settings.theme("deployButton",null));

        RED.actions.add("core:show-about", showAbout);
        RED.nodes.init();
        RED.comms.connect();

        $("#main-container").show();
        $(".header-toolbar").show();

        loadNodeList();
    }

    $(function() {

        if ((window.location.hostname !== "localhost") && (window.location.hostname !== "127.0.0.1")) {
            document.title = document.title+" : "+window.location.hostname;
        }

        ace.require("ace/ext/language_tools");

        RED.i18n.init(function() {
            RED.settings.init(loadEditor);
        })
    });
})();<|MERGE_RESOLUTION|>--- conflicted
+++ resolved
@@ -113,7 +113,7 @@
                             });
                             return;
                         }
-<<<<<<< HEAD
+
                         if (msg.text) {
                             var text = RED._(msg.text,{default:msg.text});
                             var options = {
@@ -169,26 +169,6 @@
                             }
                             if (!persistentNotifications.hasOwnProperty(notificationId)) {
                                 persistentNotifications[notificationId] = RED.notify(text,options);
-=======
-                        loadIconList();
-                    } else if (topic == "notification/node/removed") {
-                        for (i=0;i<msg.length;i++) {
-                            m = msg[i];
-                            info = RED.nodes.removeNodeSet(m.id);
-                            if (info.added) {
-                                typeList = "<ul><li>"+m.types.join("</li><li>")+"</li></ul>";
-                                RED.notify(RED._("palette.event.nodeRemoved", {count:m.types.length})+typeList,"success");
-                            }
-                        }
-                        loadIconList();
-                    } else if (topic == "notification/node/enabled") {
-                        if (msg.types) {
-                            info = RED.nodes.getNodeSet(msg.id);
-                            if (info.added) {
-                                RED.nodes.enableNodeSet(msg.id);
-                                typeList = "<ul><li>"+msg.types.join("</li><li>")+"</li></ul>";
-                                RED.notify(RED._("palette.event.nodeEnabled", {count:msg.types.length})+typeList,"success");
->>>>>>> fd4fdb31
                             } else {
                                 persistentNotifications[notificationId].update(text,options);
                             }
@@ -231,6 +211,7 @@
                                 typeList = "<ul><li>"+addedTypes.join("</li><li>")+"</li></ul>";
                                 RED.notify(RED._("palette.event.nodeAdded", {count:addedTypes.length})+typeList,"success");
                             }
+                            loadIconList();
                         } else if (topic == "notification/node/removed") {
                             for (i=0;i<msg.length;i++) {
                                 m = msg[i];
@@ -240,6 +221,7 @@
                                     RED.notify(RED._("palette.event.nodeRemoved", {count:m.types.length})+typeList,"success");
                                 }
                             }
+                            loadIconList();
                         } else if (topic == "notification/node/enabled") {
                             if (msg.types) {
                                 info = RED.nodes.getNodeSet(msg.id);
