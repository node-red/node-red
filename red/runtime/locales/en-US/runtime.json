{
    "runtime": {
        "welcome": "Welcome to Node-RED",
        "version": "__component__ version: __version__",
        "unsupported_version": "Unsupported version of __component__. Requires: __requires__ Found: __version__",
        "paths": {
            "settings": "Settings file  : __path__",
            "httpStatic": "HTTP Static    : __path__"
        }
    },

    "server": {
        "loading": "Loading palette nodes",
        "palette-editor": {
            "disabled": "Palette editor disabled : user settings",
            "npm-not-found": "Palette editor disabled : npm command not found"
        },
        "errors": "Failed to register __count__ node type",
        "errors_plural": "Failed to register __count__ node types",
        "errors-help": "Run with -v for details",
        "missing-modules": "Missing node modules:",
        "node-version-mismatch": "Node module cannot be loaded on this version. Requires: __version__ ",
        "type-already-registered": "'__type__' already registered by module __module__",
        "removing-modules": "Removing modules from config",
        "added-types": "Added node types:",
        "removed-types": "Removed node types:",
        "install": {
            "invalid": "Invalid module name",
            "installing": "Installing module: __name__, version: __version__",
            "installed": "Installed module: __name__",
            "install-failed": "Install failed",
            "install-failed-long": "Installation of module __name__ failed:",
            "install-failed-not-found": "$t(install-failed-long) module not found",
            "upgrading": "Upgrading module: __name__ to version: __version__",
            "upgraded": "Upgraded module: __name__. Restart Node-RED to use the new version",
            "upgrade-failed-not-found": "$t(server.install.install-failed-long) version not found",
            "install-failed-not-found": "$t(server.install.install-failed-long) module not found",
            "uninstalling": "Uninstalling module: __name__",
            "uninstall-failed": "Uninstall failed",
            "uninstall-failed-long": "Uninstall of module __name__ failed:",
            "uninstalled": "Uninstalled module: __name__"
        },
        "unable-to-listen": "Unable to listen on __listenpath__",
        "port-in-use": "Error: port in use",
        "uncaught-exception": "Uncaught Exception:",
        "admin-ui-disabled": "Admin UI disabled",
        "now-running": "Server now running at __listenpath__",
        "failed-to-start": "Failed to start server:",
        "headless-mode": "Running in headless mode",
        "httpadminauth-deprecated": "use of httpAdminAuth is deprecated. Use adminAuth instead"
    },

    "api": {
        "flows": {
            "error-save": "Error saving flows: __message__",
            "error-reload": "Error reloading flows: __message__"
        },
        "library": {
            "error-load-entry": "Error loading library entry '__path__': __message__",
            "error-save-entry": "Error saving library entry '__path__': __message__",
            "error-load-flow": "Error loading flow '__path__': __message__",
            "error-save-flow": "Error saving flow '__path__': __message__"
        },
        "nodes": {
            "enabled": "Enabled node types:",
            "disabled": "Disabled node types:",
            "error-enable": "Failed to enable node:"
        }
    },

    "comms": {
        "error": "Communication channel error: __message__",
        "error-server": "Communication server error: __message__",
        "error-send": "Communication send error: __message__"
    },

    "settings": {
        "not-available": "Settings not available",
        "property-read-only": "Property '__prop__' is read-only"
    },

    "nodes": {
        "credentials": {
            "error":"Error loading credentials: __message__",
            "error-saving":"Error saving credentials: __message__",
            "not-registered": "Credential type '__type__' is not registered"
        },
        "flows": {
            "registered-missing": "Missing type registered: __type__",
            "error": "Error loading flows: __message__",
            "starting-modified-nodes": "Starting modified nodes",
            "starting-modified-flows": "Starting modified flows",
            "starting-flows": "Starting flows",
            "started-modified-nodes": "Started modified nodes",
            "started-modified-flows": "Started modified flows",
            "started-flows": "Started flows",
            "stopping-modified-nodes": "Stopping modified nodes",
            "stopping-modified-flows": "Stopping modified flows",
            "stopping-flows": "Stopping flows",
            "stopped-modified-nodes": "Stopped modified nodes",
            "stopped-modified-flows": "Stopped modified flows",
            "stopped-flows": "Stopped flows",
            "stopped": "Stopped",
            "stopping-error": "Error stopping node: __message__",
            "added-flow": "Adding flow: __label__",
            "updated-flow": "Updated flow: __label__",
            "removed-flow": "Removed flow: __label__",
            "missing-types": "Waiting for missing types to be registered:",
            "missing-type-provided": " - __type__ (provided by npm module __module__)",
            "missing-type-install-1": "To install any of these missing modules, run:",
            "missing-type-install-2": "in the directory:"
        },
        "flow": {
            "unknown-type": "Unknown type: __type__",
            "missing-types": "missing types",
            "error-loop": "Message exceeded maximum number of catches"
        },
        "index": {
            "unrecognised-id": "Unrecognised id: __id__",
            "type-in-use": "Type in use: __msg__",
            "unrecognised-module": "Unrecognised module: __module__"
        },
        "registry": {
            "localfilesystem": {
                "module-not-found": "Cannot find module '__module__'"
            }
        }
    },

    "storage": {
        "index": {
            "forbidden-flow-name": "forbidden flow name"
        },
        "localfilesystem": {
            "user-dir": "User directory : __path__",
            "flows-file": "Flows file     : __path__",
            "create": "Creating new __type__ file",
            "empty": "Existing __type__ file is empty",
            "invalid": "Existing __type__ file is not valid json",
            "restore": "Restoring __type__ file backup : __path__",
            "restore-fail": "Restoring __type__ file backup failed : __message__",
<<<<<<< HEAD
            "projects": {
                "changing-project": "Setting active project : __project__",
                "active-project": "Active project : __project__",
                "no-active-project": "No active project : using default flows file",
                "disabled": "Projects disabled : editorTheme.projects.enabled=false",
                "git-not-found": "Projects disabled : git command not found",
                "git-version-old": "Projects disabled : git __version__ too old"
            }
=======
            "fsync-fail": "Flushing file __path__ to disk failed : __message__"
>>>>>>> fd4fdb31
        }
    }
}<|MERGE_RESOLUTION|>--- conflicted
+++ resolved
@@ -139,7 +139,7 @@
             "invalid": "Existing __type__ file is not valid json",
             "restore": "Restoring __type__ file backup : __path__",
             "restore-fail": "Restoring __type__ file backup failed : __message__",
-<<<<<<< HEAD
+            "fsync-fail": "Flushing file __path__ to disk failed : __message__",
             "projects": {
                 "changing-project": "Setting active project : __project__",
                 "active-project": "Active project : __project__",
@@ -148,9 +148,6 @@
                 "git-not-found": "Projects disabled : git command not found",
                 "git-version-old": "Projects disabled : git __version__ too old"
             }
-=======
-            "fsync-fail": "Flushing file __path__ to disk failed : __message__"
->>>>>>> fd4fdb31
         }
     }
 }