/**
 * Copyright JS Foundation and other contributors, http://js.foundation
 *
 * Licensed under the Apache License, Version 2.0 (the "License");
 * you may not use this file except in compliance with the License.
 * You may obtain a copy of the License at
 *
 * http://www.apache.org/licenses/LICENSE-2.0
 *
 * Unless required by applicable law or agreed to in writing, software
 * distributed under the License is distributed on an "AS IS" BASIS,
 * WITHOUT WARRANTIES OR CONDITIONS OF ANY KIND, either express or implied.
 * See the License for the specific language governing permissions and
 * limitations under the License.
 **/

module.exports = function(RED) {
    "use strict";
    var spawn = require('child_process').spawn;
    var exec = require('child_process').exec;
    var isUtf8 = require('is-utf8');

    function ExecNode(n) {
        RED.nodes.createNode(this,n);
        this.cmd = (n.command || "").trim();
        if (n.addpay === undefined) { n.addpay = true; }
        this.addpay = n.addpay;
        this.append = (n.append || "").trim();
        this.useSpawn = (n.useSpawn == "true");
        this.timer = Number(n.timer || 0)*1000;
        this.activeProcesses = {};
        this.oldrc = (n.oldrc || false).toString();
        var node = this;

        var cleanup = function(p) {
            node.activeProcesses[p].kill();
            //node.status({fill:"red",shape:"dot",text:"timeout"});
            //node.error("Exec node timeout");
        }

        this.on("input", function(msg) {
<<<<<<< HEAD
            if (msg.hasOwnProperty("kill")) {
                if (typeof msg.kill !== "string" || msg.kill.length === 0 || !msg.kill.toUpperCase().startsWith("SIG") ) { msg.kill = "SIGTERM"; }
                if (msg.hasOwnProperty("pid")) {
                    if (node.activeProcesses.hasOwnProperty(msg.pid) ) {
                        node.activeProcesses[msg.pid].kill(msg.kill.toUpperCase());
                        node.status({fill:"red",shape:"dot",text:"killed"});
=======
            var child;
            node.status({fill:"blue",shape:"dot",text:" "});
            if (this.useSpawn === true) {
                // make the extra args into an array
                // then prepend with the msg.payload
                var arg = node.cmd;
                if ((node.addpay === true) && msg.hasOwnProperty("payload")) { arg += " "+msg.payload; }
                if (node.append.trim() !== "") { arg += " "+node.append; }
                // slice whole line by spaces and removes any quotes since spawn can't handle them
                arg = arg.match(/(?:[^\s"]+|"[^"]*")+/g).map((a) => {
                  if (/^".*"$/.test(a)) { return a.slice(1,-1)} else {return a};
                });
                var cmd = arg.shift();
                /* istanbul ignore else  */
                if (RED.settings.verbose) { node.log(cmd+" ["+arg+"]"); }
                child = spawn(cmd,arg);
                var unknownCommand = (child.pid === undefined);
                if (node.timer !== 0) {
                    child.tout = setTimeout(function() { cleanup(child.pid); }, node.timer);
                }
                node.activeProcesses[child.pid] = child;
                child.stdout.on('data', function (data) {
                    if (node.activeProcesses.hasOwnProperty(child.pid) && node.activeProcesses[child.pid] !== null) {
                        // console.log('[exec] stdout: ' + data,child.pid);
                        if (isUtf8(data)) { msg.payload = data.toString(); }
                        else { msg.payload = data; }
                        node.send([RED.util.cloneMessage(msg),null,null]);
                    }
                });
                child.stderr.on('data', function (data) {
                    if (node.activeProcesses.hasOwnProperty(child.pid) && node.activeProcesses[child.pid] !== null) {
                        if (isUtf8(data)) { msg.payload = data.toString(); }
                        else { msg.payload = new Buffer(data); }
                        node.send([null,RED.util.cloneMessage(msg),null]);
                    }
                });
                child.on('close', function (code) {
                    if (unknownCommand || (node.activeProcesses.hasOwnProperty(child.pid) && node.activeProcesses[child.pid] !== null)) {
                        delete node.activeProcesses[child.pid];
                        if (child.tout) { clearTimeout(child.tout); }
                        msg.payload = code;
                        if (code === 0) { node.status({}); }
                        if (code === null) { node.status({fill:"red",shape:"dot",text:"timeout"}); }
                        else if (code < 0) { node.status({fill:"red",shape:"dot",text:"rc: "+code}); }
                        else { node.status({fill:"yellow",shape:"dot",text:"rc: "+code}); }
                        node.send([null,null,RED.util.cloneMessage(msg)]);
>>>>>>> 9cd751e9
                    }
                }
                else {
                    if (Object.keys(node.activeProcesses).length === 1) {
                        node.activeProcesses[Object.keys(node.activeProcesses)[0]].kill(msg.kill.toUpperCase());
                        node.status({fill:"red",shape:"dot",text:"killed"});
                    }
                }
            }
            else {
                var child;
                if (this.useSpawn === true) {
                    // make the extra args into an array
                    // then prepend with the msg.payload
                    var arg = node.cmd;
                    if ((node.addpay === true) && msg.hasOwnProperty("payload")) { arg += " "+msg.payload; }
                    if (node.append.trim() !== "") { arg += " "+node.append; }
                    // slice whole line by spaces (trying to honour quotes);
                    arg = arg.match(/(?:[^\s"]+|"[^"]*")+/g);
                    var cmd = arg.shift();
                    if (/^".*"$/.test(cmd)) { cmd = cmd.slice(1,-1); }
                    /* istanbul ignore else  */
                    if (RED.settings.verbose) { node.log(cmd+" ["+arg+"]"); }
                    child = spawn(cmd,arg);
                    node.status({fill:"blue",shape:"dot",text:"pid:"+child.pid});
                    var unknownCommand = (child.pid === undefined);
                    if (node.timer !== 0) {
                        child.tout = setTimeout(function() { cleanup(child.pid); }, node.timer);
                    }
                    node.activeProcesses[child.pid] = child;
                    child.stdout.on('data', function (data) {
                        if (node.activeProcesses.hasOwnProperty(child.pid) && node.activeProcesses[child.pid] !== null) {
                            // console.log('[exec] stdout: ' + data,child.pid);
                            if (isUtf8(data)) { msg.payload = data.toString(); }
                            else { msg.payload = data; }
                            node.send([RED.util.cloneMessage(msg),null,null]);
                        }
                    });
                    child.stderr.on('data', function (data) {
                        if (node.activeProcesses.hasOwnProperty(child.pid) && node.activeProcesses[child.pid] !== null) {
                            if (isUtf8(data)) { msg.payload = data.toString(); }
                            else { msg.payload = new Buffer.from(data); }
                            node.send([null,RED.util.cloneMessage(msg),null]);
                        }
                    });
                    child.on('close', function (code,signal) {
                        if (unknownCommand || (node.activeProcesses.hasOwnProperty(child.pid) && node.activeProcesses[child.pid] !== null)) {
                            delete node.activeProcesses[child.pid];
                            if (child.tout) { clearTimeout(child.tout); }
                            msg.payload = code;
                            if (node.oldrc === "false") {
                                msg.payload = {code:code};
                                if (signal) { msg.payload.signal = signal; }
                            }
                            if (code === 0) { node.status({}); }
                            if (code === null) { node.status({fill:"red",shape:"dot",text:"killed"}); }
                            else if (code < 0) { node.status({fill:"red",shape:"dot",text:"rc:"+code}); }
                            else { node.status({fill:"yellow",shape:"dot",text:"rc:"+code}); }
                            node.send([null,null,RED.util.cloneMessage(msg)]);
                        }
                    });
                    child.on('error', function (code) {
                        if (child.tout) { clearTimeout(child.tout); }
                        delete node.activeProcesses[child.pid];
                        if (node.activeProcesses.hasOwnProperty(child.pid) && node.activeProcesses[child.pid] !== null) {
                            node.error(code,RED.util.cloneMessage(msg));
                        }
                    });
                }
                else {
                    var cl = node.cmd;
                    if ((node.addpay === true) && msg.hasOwnProperty("payload")) { cl += " "+msg.payload; }
                    if (node.append.trim() !== "") { cl += " "+node.append; }
                    /* istanbul ignore else  */
                    if (RED.settings.verbose) { node.log(cl); }
                    child = exec(cl, {encoding: 'binary', maxBuffer:10000000}, function (error, stdout, stderr) {
                        msg.payload = new Buffer.from(stdout,"binary");
                        if (isUtf8(msg.payload)) { msg.payload = msg.payload.toString(); }
                        var msg2 = null;
                        if (stderr) {
                            msg2 = {payload: stderr};
                        }
                        var msg3 = null;
                        node.status({});
                        //console.log('[exec] stdout: ' + stdout);
                        //console.log('[exec] stderr: ' + stderr);
                        if (error !== null) {
                            msg3 = {payload:{code:error.code, message:error.message}};
                            if (error.signal) { msg3.payload.signal = error.signal; }
                            if (error.code === null) { node.status({fill:"red",shape:"dot",text:"killed"}); }
                            else { node.status({fill:"red",shape:"dot",text:"error:"+error.code}); }
                            node.log('error:' + error);
                        } else if (node.oldrc === "false") {
                            msg3 = {payload:{code:0}};
                        }
                        if (!msg3) { node.status({}); }
                        node.send([msg,msg2,msg3]);
                        if (child.tout) { clearTimeout(child.tout); }
                        delete node.activeProcesses[child.pid];
                    });
                    node.status({fill:"blue",shape:"dot",text:"pid:"+child.pid});
                    child.on('error',function() {});
                    if (node.timer !== 0) {
                        child.tout = setTimeout(function() { cleanup(child.pid); }, node.timer);
                    }
                    node.activeProcesses[child.pid] = child;
                }
            }
        });

        this.on('close',function() {
            for (var pid in node.activeProcesses) {
                /* istanbul ignore else  */
                if (node.activeProcesses.hasOwnProperty(pid)) {
                    if (node.activeProcesses[pid].tout) { clearTimeout(node.activeProcesses[pid].tout); }
                    // console.log("KILLING",pid);
                    var process = node.activeProcesses[pid];
                    node.activeProcesses[pid] = null;
                    process.kill();
                }
            }
            node.activeProcesses = {};
            node.status({});
        });
    }
    RED.nodes.registerType("exec",ExecNode);
}<|MERGE_RESOLUTION|>--- conflicted
+++ resolved
@@ -39,61 +39,12 @@
         }
 
         this.on("input", function(msg) {
-<<<<<<< HEAD
             if (msg.hasOwnProperty("kill")) {
                 if (typeof msg.kill !== "string" || msg.kill.length === 0 || !msg.kill.toUpperCase().startsWith("SIG") ) { msg.kill = "SIGTERM"; }
                 if (msg.hasOwnProperty("pid")) {
                     if (node.activeProcesses.hasOwnProperty(msg.pid) ) {
                         node.activeProcesses[msg.pid].kill(msg.kill.toUpperCase());
                         node.status({fill:"red",shape:"dot",text:"killed"});
-=======
-            var child;
-            node.status({fill:"blue",shape:"dot",text:" "});
-            if (this.useSpawn === true) {
-                // make the extra args into an array
-                // then prepend with the msg.payload
-                var arg = node.cmd;
-                if ((node.addpay === true) && msg.hasOwnProperty("payload")) { arg += " "+msg.payload; }
-                if (node.append.trim() !== "") { arg += " "+node.append; }
-                // slice whole line by spaces and removes any quotes since spawn can't handle them
-                arg = arg.match(/(?:[^\s"]+|"[^"]*")+/g).map((a) => {
-                  if (/^".*"$/.test(a)) { return a.slice(1,-1)} else {return a};
-                });
-                var cmd = arg.shift();
-                /* istanbul ignore else  */
-                if (RED.settings.verbose) { node.log(cmd+" ["+arg+"]"); }
-                child = spawn(cmd,arg);
-                var unknownCommand = (child.pid === undefined);
-                if (node.timer !== 0) {
-                    child.tout = setTimeout(function() { cleanup(child.pid); }, node.timer);
-                }
-                node.activeProcesses[child.pid] = child;
-                child.stdout.on('data', function (data) {
-                    if (node.activeProcesses.hasOwnProperty(child.pid) && node.activeProcesses[child.pid] !== null) {
-                        // console.log('[exec] stdout: ' + data,child.pid);
-                        if (isUtf8(data)) { msg.payload = data.toString(); }
-                        else { msg.payload = data; }
-                        node.send([RED.util.cloneMessage(msg),null,null]);
-                    }
-                });
-                child.stderr.on('data', function (data) {
-                    if (node.activeProcesses.hasOwnProperty(child.pid) && node.activeProcesses[child.pid] !== null) {
-                        if (isUtf8(data)) { msg.payload = data.toString(); }
-                        else { msg.payload = new Buffer(data); }
-                        node.send([null,RED.util.cloneMessage(msg),null]);
-                    }
-                });
-                child.on('close', function (code) {
-                    if (unknownCommand || (node.activeProcesses.hasOwnProperty(child.pid) && node.activeProcesses[child.pid] !== null)) {
-                        delete node.activeProcesses[child.pid];
-                        if (child.tout) { clearTimeout(child.tout); }
-                        msg.payload = code;
-                        if (code === 0) { node.status({}); }
-                        if (code === null) { node.status({fill:"red",shape:"dot",text:"timeout"}); }
-                        else if (code < 0) { node.status({fill:"red",shape:"dot",text:"rc: "+code}); }
-                        else { node.status({fill:"yellow",shape:"dot",text:"rc: "+code}); }
-                        node.send([null,null,RED.util.cloneMessage(msg)]);
->>>>>>> 9cd751e9
                     }
                 }
                 else {
@@ -111,10 +62,15 @@
                     var arg = node.cmd;
                     if ((node.addpay === true) && msg.hasOwnProperty("payload")) { arg += " "+msg.payload; }
                     if (node.append.trim() !== "") { arg += " "+node.append; }
-                    // slice whole line by spaces (trying to honour quotes);
-                    arg = arg.match(/(?:[^\s"]+|"[^"]*")+/g);
+                    // slice whole line by spaces and removes any quotes since spawn can't handle them
+                    arg = arg.match(/(?:[^\s"]+|"[^"]*")+/g).map((a) => {
+                        if (/^".*"$/.test(a)) {
+                            return a.slice(1,-1)
+                        } else {
+                            return a
+                        }
+                    });
                     var cmd = arg.shift();
-                    if (/^".*"$/.test(cmd)) { cmd = cmd.slice(1,-1); }
                     /* istanbul ignore else  */
                     if (RED.settings.verbose) { node.log(cmd+" ["+arg+"]"); }
                     child = spawn(cmd,arg);
