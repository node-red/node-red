/**
 * Copyright JS Foundation and other contributors, http://js.foundation
 *
 * Licensed under the Apache License, Version 2.0 (the "License");
 * you may not use this file except in compliance with the License.
 * You may obtain a copy of the License at
 *
 * http://www.apache.org/licenses/LICENSE-2.0
 *
 * Unless required by applicable law or agreed to in writing, software
 * distributed under the License is distributed on an "AS IS" BASIS,
 * WITHOUT WARRANTIES OR CONDITIONS OF ANY KIND, either express or implied.
 * See the License for the specific language governing permissions and
 * limitations under the License.
 **/

module.exports = function(RED) {
    "use strict";
    var spawn = require('child_process').spawn;
    var exec = require('child_process').exec;
    var isUtf8 = require('is-utf8');

    function ExecNode(n) {
        RED.nodes.createNode(this,n);
        this.cmd = (n.command || "").trim();
        if (n.addpay === undefined) { n.addpay = true; }
        this.addpay = n.addpay;
        this.append = (n.append || "").trim();
        this.useSpawn = n.useSpawn;
        this.timer = Number(n.timer || 0)*1000;
        this.activeProcesses = {};
        var node = this;

        var cleanup = function(p) {
            node.activeProcesses[p].kill();
            node.status({fill:"red",shape:"dot",text:"timeout"});
            node.error("Exec node timeout");
        }

        this.on("input", function(msg) {
            if (msg.hasOwnProperty("kill")) {
                if (node.activeProcesses.hasOwnProperty(msg.kill) ) {
                    node.activeProcesses[msg.kill].kill();
                    node.status({fill:"red",shape:"dot",text:"killed"});
                }
                else {
                    if (Object.keys(node.activeProcesses).length === 1) {
                        node.activeProcesses[Object.keys(node.activeProcesses)[0]].kill();
                        node.status({fill:"red",shape:"dot",text:"killed"});
                    }
                }
            }
            else {
                var child;
                if (this.useSpawn === true) {
                    // make the extra args into an array
                    // then prepend with the msg.payload
                    var arg = node.cmd;
                    if ((node.addpay === true) && msg.hasOwnProperty("payload")) { arg += " "+msg.payload; }
                    if (node.append.trim() !== "") { arg += " "+node.append; }
                    // slice whole line by spaces (trying to honour quotes);
                    arg = arg.match(/(?:[^\s"]+|"[^"]*")+/g);
                    var cmd = arg.shift();
                    if (/^".*"$/.test(cmd)) { cmd = cmd.slice(1,-1); }
                    /* istanbul ignore else  */
                    if (RED.settings.verbose) { node.log(cmd+" ["+arg+"]"); }
                    child = spawn(cmd,arg);
                    node.status({fill:"blue",shape:"dot",text:"pid:"+child.pid});
                    var unknownCommand = (child.pid === undefined);
                    if (node.timer !== 0) {
                        child.tout = setTimeout(function() { cleanup(child.pid); }, node.timer);
                    }
                    node.activeProcesses[child.pid] = child;
                    child.stdout.on('data', function (data) {
                        if (node.activeProcesses.hasOwnProperty(child.pid) && node.activeProcesses[child.pid] !== null) {
                            // console.log('[exec] stdout: ' + data,child.pid);
                            if (isUtf8(data)) { msg.payload = data.toString(); }
                            else { msg.payload = data; }
                            node.send([RED.util.cloneMessage(msg),null,null]);
                        }
                    });
                    child.stderr.on('data', function (data) {
                        if (node.activeProcesses.hasOwnProperty(child.pid) && node.activeProcesses[child.pid] !== null) {
                            if (isUtf8(data)) { msg.payload = data.toString(); }
                            else { msg.payload = new Buffer(data); }
                            node.send([null,RED.util.cloneMessage(msg),null]);
                        }
                    });
                    child.on('close', function (code) {
                        if (unknownCommand || (node.activeProcesses.hasOwnProperty(child.pid) && node.activeProcesses[child.pid] !== null)) {
                            delete node.activeProcesses[child.pid];
                            if (child.tout) { clearTimeout(child.tout); }
                            msg.payload = code;
                            if (code === 0) { node.status({}); }
                            if (code === null) { node.status({fill:"red",shape:"dot",text:"timeout"}); }
                            else if (code < 0) { node.status({fill:"red",shape:"dot",text:"rc:"+code}); }
                            else { node.status({fill:"yellow",shape:"dot",text:"rc:"+code}); }
                            node.send([null,null,RED.util.cloneMessage(msg)]);
                        }
                    });
                    child.on('error', function (code) {
                        if (child.tout) { clearTimeout(child.tout); }
                        delete node.activeProcesses[child.pid];
                        if (node.activeProcesses.hasOwnProperty(child.pid) && node.activeProcesses[child.pid] !== null) {
                            node.error(code,RED.util.cloneMessage(msg));
                        }
                    });
                }
                else {
                    var cl = node.cmd;
                    if ((node.addpay === true) && msg.hasOwnProperty("payload")) { cl += " "+msg.payload; }
                    if (node.append.trim() !== "") { cl += " "+node.append; }
                    /* istanbul ignore else  */
                    if (RED.settings.verbose) { node.log(cl); }
                    child = exec(cl, {encoding: 'binary', maxBuffer:10000000}, function (error, stdout, stderr) {
                        msg.payload = new Buffer(stdout,"binary");
                        if (isUtf8(msg.payload)) { msg.payload = msg.payload.toString(); }
                        var msg2 = {payload:stderr};
                        var msg3 = null;
                        //console.log('[exec] stdout: ' + stdout);
                        //console.log('[exec] stderr: ' + stderr);
                        if (error !== null) {
                            msg3 = {payload:error};
                            //console.log('[exec] error: ' + error);
                        }
                        if (!msg3) { node.status({}); }
                        node.send([msg,msg2,msg3]);
                        if (child.tout) { clearTimeout(child.tout); }
<<<<<<< HEAD
                        delete node.activeProcesses[child.pid];
                    });
                    node.status({fill:"blue",shape:"dot",text:"pid:"+child.pid});
                    child.on('error',function() {});
                    if (node.timer !== 0) {
                        child.tout = setTimeout(function() { cleanup(child.pid); }, node.timer);
                    }
                    node.activeProcesses[child.pid] = child;
=======
                        msg.payload = code;
                        if (code === 0) { node.status({}); }
                        if (code === null) { node.status({fill:"red",shape:"dot",text:"timeout"}); }
                        else if (code < 0) { node.status({fill:"red",shape:"dot",text:"rc: "+code}); }
                        else { node.status({fill:"yellow",shape:"dot",text:"rc: "+code}); }
                        node.send([null,null,RED.util.cloneMessage(msg)]);
                    }
                });
                child.on('error', function (code) {
                    if (child.tout) { clearTimeout(child.tout); }
                    delete node.activeProcesses[child.pid];
                    if (node.activeProcesses.hasOwnProperty(child.pid) && node.activeProcesses[child.pid] !== null) {
                        node.error(code,RED.util.cloneMessage(msg));
                    }
                });
            }
            else {
                var cl = node.cmd;
                if ((node.addpay === true) && msg.hasOwnProperty("payload")) { cl += " "+msg.payload; }
                if (node.append.trim() !== "") { cl += " "+node.append; }
                /* istanbul ignore else  */
                if (RED.settings.verbose) { node.log(cl); }
                child = exec(cl, {encoding: 'binary', maxBuffer:10000000}, function (error, stdout, stderr) {
                    msg.payload = new Buffer(stdout,"binary");
                    if (isUtf8(msg.payload)) { msg.payload = msg.payload.toString(); }
                    var msg2 = null;
                    if(stderr) {
                        msg2 = {payload: stderr};
                    }
                    var msg3 = {payload:0};
                    node.status({});
                    //console.log('[exec] stdout: ' + stdout);
                    //console.log('[exec] stderr: ' + stderr);
                    if (error !== null) {
                        msg3 = {payload:error.code};
                        node.status({fill:"red",shape:"dot",text:"error: "+error.code});
                        //console.log('[exec] error: ' + error);
                    }
                    node.send([msg,msg2,msg3]);
                    if (child.tout) { clearTimeout(child.tout); }
                    delete node.activeProcesses[child.pid];
                });
                child.on('error',function() {});
                if (node.timer !== 0) {
                    child.tout = setTimeout(function() { cleanup(child.pid); }, node.timer);
>>>>>>> 54ee6554
                }
            }
        });
        this.on('close',function() {
            for (var pid in node.activeProcesses) {
                /* istanbul ignore else  */
                if (node.activeProcesses.hasOwnProperty(pid)) {
                    if (node.activeProcesses[pid].tout) { clearTimeout(node.activeProcesses[pid].tout); }
                    // console.log("KILLLING",pid);
                    var process = node.activeProcesses[pid];
                    node.activeProcesses[pid] = null;
                    process.kill();
                }
            }
            node.activeProcesses = {};
            node.status({});
        });
    }
    RED.nodes.registerType("exec",ExecNode);
}<|MERGE_RESOLUTION|>--- conflicted
+++ resolved
@@ -115,18 +115,22 @@
                     child = exec(cl, {encoding: 'binary', maxBuffer:10000000}, function (error, stdout, stderr) {
                         msg.payload = new Buffer(stdout,"binary");
                         if (isUtf8(msg.payload)) { msg.payload = msg.payload.toString(); }
-                        var msg2 = {payload:stderr};
-                        var msg3 = null;
+                        var msg2 = null;
+                        if(stderr) {
+                            msg2 = {payload: stderr};
+                        }
+                        var msg3 = {payload:0};
+                        node.status({});
                         //console.log('[exec] stdout: ' + stdout);
                         //console.log('[exec] stderr: ' + stderr);
                         if (error !== null) {
-                            msg3 = {payload:error};
+                            msg3 = {payload:error.code};
+                            node.status({fill:"red",shape:"dot",text:"error: "+error.code});
                             //console.log('[exec] error: ' + error);
                         }
                         if (!msg3) { node.status({}); }
                         node.send([msg,msg2,msg3]);
                         if (child.tout) { clearTimeout(child.tout); }
-<<<<<<< HEAD
                         delete node.activeProcesses[child.pid];
                     });
                     node.status({fill:"blue",shape:"dot",text:"pid:"+child.pid});
@@ -135,53 +139,6 @@
                         child.tout = setTimeout(function() { cleanup(child.pid); }, node.timer);
                     }
                     node.activeProcesses[child.pid] = child;
-=======
-                        msg.payload = code;
-                        if (code === 0) { node.status({}); }
-                        if (code === null) { node.status({fill:"red",shape:"dot",text:"timeout"}); }
-                        else if (code < 0) { node.status({fill:"red",shape:"dot",text:"rc: "+code}); }
-                        else { node.status({fill:"yellow",shape:"dot",text:"rc: "+code}); }
-                        node.send([null,null,RED.util.cloneMessage(msg)]);
-                    }
-                });
-                child.on('error', function (code) {
-                    if (child.tout) { clearTimeout(child.tout); }
-                    delete node.activeProcesses[child.pid];
-                    if (node.activeProcesses.hasOwnProperty(child.pid) && node.activeProcesses[child.pid] !== null) {
-                        node.error(code,RED.util.cloneMessage(msg));
-                    }
-                });
-            }
-            else {
-                var cl = node.cmd;
-                if ((node.addpay === true) && msg.hasOwnProperty("payload")) { cl += " "+msg.payload; }
-                if (node.append.trim() !== "") { cl += " "+node.append; }
-                /* istanbul ignore else  */
-                if (RED.settings.verbose) { node.log(cl); }
-                child = exec(cl, {encoding: 'binary', maxBuffer:10000000}, function (error, stdout, stderr) {
-                    msg.payload = new Buffer(stdout,"binary");
-                    if (isUtf8(msg.payload)) { msg.payload = msg.payload.toString(); }
-                    var msg2 = null;
-                    if(stderr) {
-                        msg2 = {payload: stderr};
-                    }
-                    var msg3 = {payload:0};
-                    node.status({});
-                    //console.log('[exec] stdout: ' + stdout);
-                    //console.log('[exec] stderr: ' + stderr);
-                    if (error !== null) {
-                        msg3 = {payload:error.code};
-                        node.status({fill:"red",shape:"dot",text:"error: "+error.code});
-                        //console.log('[exec] error: ' + error);
-                    }
-                    node.send([msg,msg2,msg3]);
-                    if (child.tout) { clearTimeout(child.tout); }
-                    delete node.activeProcesses[child.pid];
-                });
-                child.on('error',function() {});
-                if (node.timer !== 0) {
-                    child.tout = setTimeout(function() { cleanup(child.pid); }, node.timer);
->>>>>>> 54ee6554
                 }
             }
         });
