--- conflicted
+++ resolved
@@ -545,11 +545,7 @@
     return {
         init: init,
         refreshMessageList:refreshMessageList,
-<<<<<<< HEAD
         handleDebugMessage: handleDebugMessage,
-        clearMessageList: clearMessageList,
-=======
-        handleDebugMessage: handleDebugMessage
->>>>>>> fd4fdb31
+        clearMessageList: clearMessageList
     }
 })();