<<<<<<< HEAD
/**
 * Copyright 2013, 2014 IBM Corp.
 *
 * Licensed under the Apache License, Version 2.0 (the "License");
 * you may not use this file except in compliance with the License.
 * You may obtain a copy of the License at
 *
 * http://www.apache.org/licenses/LICENSE-2.0
 *
 * Unless required by applicable law or agreed to in writing, software
 * distributed under the License is distributed on an "AS IS" BASIS,
 * WITHOUT WARRANTIES OR CONDITIONS OF ANY KIND, either express or implied.
 * See the License for the specific language governing permissions and
 * limitations under the License.
 **/

module.exports = function(RED) {
    var fs = require("fs");
    
    function FileNode(n) {
        RED.nodes.createNode(this,n);
    
        this.filename = n.filename;
        this.appendNewline = n.appendNewline;
        this.overwriteFile = n.overwriteFile;
        var node = this;
        this.on("input",function(msg) {
            var filename = msg.filename || this.filename;
    
            if (filename == "") {
                node.warn('No filename specified');
            } else if (typeof msg.payload != "undefined") {
                var data = msg.payload;
                if (typeof data == "object") { data = JSON.stringify(data); }
                if (typeof data == "boolean") { data = data.toString(); }
                if (this.appendNewline) {
                    data += "\n";
                }
                if (msg.hasOwnProperty('delete')) {
                    fs.unlink(filename, function (err) {
                        if (err) node.warn('Failed to delete file : '+err);
                        //console.log('Deleted file",filename);
                    });
                }
                else {
                    if (this.overwriteFile) {
                        fs.writeFile(filename, data, function (err) {
                            if (err) node.warn('Failed to write to file : '+err);
                            //console.log('Message written to file',filename);
                        });
                    }
                    else {
                        fs.appendFile(filename, data, function (err) {
                            if (err) node.warn('Failed to append to file : '+err);
                            //console.log('Message appended to file',filename);
                        });
                    }
                }
            }
        });
    }
    RED.nodes.registerType("file",FileNode);
    
    function FileInNode(n) {
        RED.nodes.createNode(this,n);
    
        this.filename = n.filename;
        this.format = n.format;
        var node = this;
        var options = {};
        if (this.format) {
            options['encoding'] = this.format;
        }
        this.on("input",function(msg) {
            var filename = msg.filename || this.filename;
    
            if (filename == "") {
                node.warn('No filename specified');
            } else {
                fs.readFile(filename,options,function(err,data) {
                    if (err) {
                        node.warn(err);
						msg.err = err;
						node.send(msg);
                    } else {
                        msg.payload = data;
                        node.send(msg);
                    }
                });
            }
        });
    }
    RED.nodes.registerType("file in",FileInNode);
}
=======
/**
 * Copyright 2013, 2014 IBM Corp.
 *
 * Licensed under the Apache License, Version 2.0 (the "License");
 * you may not use this file except in compliance with the License.
 * You may obtain a copy of the License at
 *
 * http://www.apache.org/licenses/LICENSE-2.0
 *
 * Unless required by applicable law or agreed to in writing, software
 * distributed under the License is distributed on an "AS IS" BASIS,
 * WITHOUT WARRANTIES OR CONDITIONS OF ANY KIND, either express or implied.
 * See the License for the specific language governing permissions and
 * limitations under the License.
 **/

module.exports = function(RED) {
    "use strict";
    var fs = require("fs");

    function FileNode(n) {
        RED.nodes.createNode(this,n);

        this.filename = n.filename;
        this.appendNewline = n.appendNewline;
        this.overwriteFile = n.overwriteFile;
        var node = this;
        this.on("input",function(msg) {
            var filename = msg.filename || this.filename;

            if (filename == "") {
                node.warn('No filename specified');
            } else if (typeof msg.payload != "undefined") {
                var data = msg.payload;
                if (typeof data == "object") { data = JSON.stringify(data); }
                if (typeof data == "boolean") { data = data.toString(); }
                if (this.appendNewline) {
                    data += "\n";
                }
                if (msg.hasOwnProperty('delete')) {
                    fs.unlink(filename, function (err) {
                        if (err) node.warn('Failed to delete file : '+err);
                        //console.log('Deleted file",filename);
                    });
                }
                else {
                    if (this.overwriteFile) {
                        fs.writeFile(filename, data, function (err) {
                            if (err) node.warn('Failed to write to file : '+err);
                            //console.log('Message written to file',filename);
                        });
                    }
                    else {
                        fs.appendFile(filename, data, function (err) {
                            if (err) node.warn('Failed to append to file : '+err);
                            //console.log('Message appended to file',filename);
                        });
                    }
                }
            }
        });
    }
    RED.nodes.registerType("file",FileNode);

    function FileInNode(n) {
        RED.nodes.createNode(this,n);

        this.filename = n.filename;
        this.format = n.format;
        var node = this;
        var options = {};
        if (this.format) {
            options['encoding'] = this.format;
        }
        this.on("input",function(msg) {
            var filename = msg.filename || this.filename;

            if (filename == "") {
                node.warn('No filename specified');
            } else {
                fs.readFile(filename,options,function(err,data) {
                    if (err) {
                        msg.payload = err;
                        node.warn(err);
                    } else {
                        msg.payload = data;
                    }
                    node.send(msg);
                });
            }
        });
    }
    RED.nodes.registerType("file in",FileInNode);
}
>>>>>>> 5054ebec
<|MERGE_RESOLUTION|>--- conflicted
+++ resolved
@@ -1,191 +1,94 @@
-<<<<<<< HEAD
-/**
- * Copyright 2013, 2014 IBM Corp.
- *
- * Licensed under the Apache License, Version 2.0 (the "License");
- * you may not use this file except in compliance with the License.
- * You may obtain a copy of the License at
- *
- * http://www.apache.org/licenses/LICENSE-2.0
- *
- * Unless required by applicable law or agreed to in writing, software
- * distributed under the License is distributed on an "AS IS" BASIS,
- * WITHOUT WARRANTIES OR CONDITIONS OF ANY KIND, either express or implied.
- * See the License for the specific language governing permissions and
- * limitations under the License.
- **/
-
-module.exports = function(RED) {
-    var fs = require("fs");
-    
-    function FileNode(n) {
-        RED.nodes.createNode(this,n);
-    
-        this.filename = n.filename;
-        this.appendNewline = n.appendNewline;
-        this.overwriteFile = n.overwriteFile;
-        var node = this;
-        this.on("input",function(msg) {
-            var filename = msg.filename || this.filename;
-    
-            if (filename == "") {
-                node.warn('No filename specified');
-            } else if (typeof msg.payload != "undefined") {
-                var data = msg.payload;
-                if (typeof data == "object") { data = JSON.stringify(data); }
-                if (typeof data == "boolean") { data = data.toString(); }
-                if (this.appendNewline) {
-                    data += "\n";
-                }
-                if (msg.hasOwnProperty('delete')) {
-                    fs.unlink(filename, function (err) {
-                        if (err) node.warn('Failed to delete file : '+err);
-                        //console.log('Deleted file",filename);
-                    });
-                }
-                else {
-                    if (this.overwriteFile) {
-                        fs.writeFile(filename, data, function (err) {
-                            if (err) node.warn('Failed to write to file : '+err);
-                            //console.log('Message written to file',filename);
-                        });
-                    }
-                    else {
-                        fs.appendFile(filename, data, function (err) {
-                            if (err) node.warn('Failed to append to file : '+err);
-                            //console.log('Message appended to file',filename);
-                        });
-                    }
-                }
-            }
-        });
-    }
-    RED.nodes.registerType("file",FileNode);
-    
-    function FileInNode(n) {
-        RED.nodes.createNode(this,n);
-    
-        this.filename = n.filename;
-        this.format = n.format;
-        var node = this;
-        var options = {};
-        if (this.format) {
-            options['encoding'] = this.format;
-        }
-        this.on("input",function(msg) {
-            var filename = msg.filename || this.filename;
-    
-            if (filename == "") {
-                node.warn('No filename specified');
-            } else {
-                fs.readFile(filename,options,function(err,data) {
-                    if (err) {
-                        node.warn(err);
-						msg.err = err;
-						node.send(msg);
-                    } else {
-                        msg.payload = data;
-                        node.send(msg);
-                    }
-                });
-            }
-        });
-    }
-    RED.nodes.registerType("file in",FileInNode);
-}
-=======
-/**
- * Copyright 2013, 2014 IBM Corp.
- *
- * Licensed under the Apache License, Version 2.0 (the "License");
- * you may not use this file except in compliance with the License.
- * You may obtain a copy of the License at
- *
- * http://www.apache.org/licenses/LICENSE-2.0
- *
- * Unless required by applicable law or agreed to in writing, software
- * distributed under the License is distributed on an "AS IS" BASIS,
- * WITHOUT WARRANTIES OR CONDITIONS OF ANY KIND, either express or implied.
- * See the License for the specific language governing permissions and
- * limitations under the License.
- **/
-
-module.exports = function(RED) {
-    "use strict";
-    var fs = require("fs");
-
-    function FileNode(n) {
-        RED.nodes.createNode(this,n);
-
-        this.filename = n.filename;
-        this.appendNewline = n.appendNewline;
-        this.overwriteFile = n.overwriteFile;
-        var node = this;
-        this.on("input",function(msg) {
-            var filename = msg.filename || this.filename;
-
-            if (filename == "") {
-                node.warn('No filename specified');
-            } else if (typeof msg.payload != "undefined") {
-                var data = msg.payload;
-                if (typeof data == "object") { data = JSON.stringify(data); }
-                if (typeof data == "boolean") { data = data.toString(); }
-                if (this.appendNewline) {
-                    data += "\n";
-                }
-                if (msg.hasOwnProperty('delete')) {
-                    fs.unlink(filename, function (err) {
-                        if (err) node.warn('Failed to delete file : '+err);
-                        //console.log('Deleted file",filename);
-                    });
-                }
-                else {
-                    if (this.overwriteFile) {
-                        fs.writeFile(filename, data, function (err) {
-                            if (err) node.warn('Failed to write to file : '+err);
-                            //console.log('Message written to file',filename);
-                        });
-                    }
-                    else {
-                        fs.appendFile(filename, data, function (err) {
-                            if (err) node.warn('Failed to append to file : '+err);
-                            //console.log('Message appended to file',filename);
-                        });
-                    }
-                }
-            }
-        });
-    }
-    RED.nodes.registerType("file",FileNode);
-
-    function FileInNode(n) {
-        RED.nodes.createNode(this,n);
-
-        this.filename = n.filename;
-        this.format = n.format;
-        var node = this;
-        var options = {};
-        if (this.format) {
-            options['encoding'] = this.format;
-        }
-        this.on("input",function(msg) {
-            var filename = msg.filename || this.filename;
-
-            if (filename == "") {
-                node.warn('No filename specified');
-            } else {
-                fs.readFile(filename,options,function(err,data) {
-                    if (err) {
-                        msg.payload = err;
-                        node.warn(err);
-                    } else {
-                        msg.payload = data;
-                    }
-                    node.send(msg);
-                });
-            }
-        });
-    }
-    RED.nodes.registerType("file in",FileInNode);
-}
->>>>>>> 5054ebec
+/**
+ * Copyright 2013, 2014 IBM Corp.
+ *
+ * Licensed under the Apache License, Version 2.0 (the "License");
+ * you may not use this file except in compliance with the License.
+ * You may obtain a copy of the License at
+ *
+ * http://www.apache.org/licenses/LICENSE-2.0
+ *
+ * Unless required by applicable law or agreed to in writing, software
+ * distributed under the License is distributed on an "AS IS" BASIS,
+ * WITHOUT WARRANTIES OR CONDITIONS OF ANY KIND, either express or implied.
+ * See the License for the specific language governing permissions and
+ * limitations under the License.
+ **/
+
+module.exports = function(RED) {
+    var fs = require("fs");
+    
+    function FileNode(n) {
+        RED.nodes.createNode(this,n);
+    
+        this.filename = n.filename;
+        this.appendNewline = n.appendNewline;
+        this.overwriteFile = n.overwriteFile;
+        var node = this;
+        this.on("input",function(msg) {
+            var filename = msg.filename || this.filename;
+    
+            if (filename == "") {
+                node.warn('No filename specified');
+            } else if (typeof msg.payload != "undefined") {
+                var data = msg.payload;
+                if (typeof data == "object") { data = JSON.stringify(data); }
+                if (typeof data == "boolean") { data = data.toString(); }
+                if (this.appendNewline) {
+                    data += "\n";
+                }
+                if (msg.hasOwnProperty('delete')) {
+                    fs.unlink(filename, function (err) {
+                        if (err) node.warn('Failed to delete file : '+err);
+                        //console.log('Deleted file",filename);
+                    });
+                }
+                else {
+                    if (this.overwriteFile) {
+                        fs.writeFile(filename, data, function (err) {
+                            if (err) node.warn('Failed to write to file : '+err);
+                            //console.log('Message written to file',filename);
+                        });
+                    }
+                    else {
+                        fs.appendFile(filename, data, function (err) {
+                            if (err) node.warn('Failed to append to file : '+err);
+                            //console.log('Message appended to file',filename);
+                        });
+                    }
+                }
+            }
+        });
+    }
+    RED.nodes.registerType("file",FileNode);
+    
+    function FileInNode(n) {
+        RED.nodes.createNode(this,n);
+    
+        this.filename = n.filename;
+        this.format = n.format;
+        var node = this;
+        var options = {};
+        if (this.format) {
+            options['encoding'] = this.format;
+        }
+        this.on("input",function(msg) {
+            var filename = msg.filename || this.filename;
+    
+            if (filename == "") {
+                node.warn('No filename specified');
+            } else {
+                fs.readFile(filename,options,function(err,data) {
+                    if (err) {
+                        node.warn(err);
+						msg.err = err;
+						node.send(msg);
+                    } else {
+                        msg.payload = data;
+                        node.send(msg);
+                    }
+                });
+            }
+        });
+    }
+    RED.nodes.registerType("file in",FileInNode);
+}