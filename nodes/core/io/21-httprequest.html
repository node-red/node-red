--- conflicted
+++ resolved
@@ -70,19 +70,6 @@
 </script>
 
 <script type="text/x-red" data-help-name="http request">
-<<<<<<< HEAD
-    <p>Provides a node for making http requests.</p>
-    <p>The URL and HTTP method can be configured in the node, if they are left blank they should be set in an incoming message on <code>msg.url</code> and <code>msg.method</code>:</p>
-    <ul>
-        <li><code>url</code>, if set, is used as the url of the request. Must start with http: or https:</li>
-        <li><code>method</code>, if set, is used as the HTTP method of the request.
-        Must be one of <code>GET</code>, <code>PUT</code>, <code>POST</code>, <code>PATCH</code> or <code>DELETE</code> (default: GET)</li>
-        <li><code>headers</code>, if set, should be an object containing field/value
-        pairs to be added as request headers</li>
-        <li><code>payload</code> is sent as the body of the request</li>
-        <li><code>rejectUnauthorized</code> allows requests to be made to https sites that use self signed certificates</li>
-    </ul>
-=======
     <p>Sends HTTP requests and returns the response.</p>
 
     <h3>Inputs</h3>
@@ -116,7 +103,6 @@
         <dd>If the response includes cookies, this propery is an object of name/value pairs for each cookie.</dd>
     </dl>
     <h3>Details</h3>
->>>>>>> e2a91d1e
     <p>When configured within the node, the URL property can contain <a href="http://mustache.github.io/mustache.5.html" target="_blank">mustache-style</a> tags. These allow the
     url to be constructed using values of the incoming message. For example, if the url is set to
     <code>example.com/{{{topic}}}</code>, it will have the value of <code>msg.topic</code> automatically inserted.
