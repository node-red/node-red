--- conflicted
+++ resolved
@@ -881,30 +881,18 @@
             "exp": "Reduce exp",
             "exp-value": "exp",
             "init": "Initial value",
-<<<<<<< HEAD
             "right": "Evaluate in reverse order (last to first)",
             "fixup": "Fix-up exp"
-=======
-            "right": "Evaluate in reverse order (right to left)",
-            "fixup": "Fixup exp"
->>>>>>> a75b8198
         },
         "errors": {
             "invalid-expr": "Invalid JSONata expression: __error__"
         }
     },
     "sort" : {
-<<<<<<< HEAD
-        "key-type" : "Key type",
-        "payload" : "payload or element",
-        "exp" : "expression",
-        "key-exp" : "Key exp.",
-=======
         "target" : "Sort",
         "seq" : "message sequence",
         "key" : "Key",
         "elem" : "element value",
->>>>>>> a75b8198
         "order" : "Order",
         "ascending" : "ascending",
         "descending" : "descending",
@@ -916,7 +904,6 @@
     "batch" : {
         "mode": {
             "label" : "Mode",
-<<<<<<< HEAD
             "num-msgs" : "Group by number of messages",
             "interval" : "Group by time interval",
             "concat" : "Concatenate sequences"
@@ -930,22 +917,6 @@
         "interval": {
             "label" : "Interval",
             "seconds" : "seconds",
-=======
-            "num-msgs" : "number of messages",
-            "interval" : "interval in seconds",
-            "concat" : "concatenate sequences"
-        },
-        "count": {
-            "label" : "Number of msgs",
-            "overwrap" : "Overwrap",
-            "count" : "count",
-            "invalid" : "Invalid count and overwrap"
-        },
-        "interval": {
-            "label" : "Interval (sec)",
-            "seconds" : "seconds",
-            "sec" : "sec",
->>>>>>> a75b8198
             "empty" : "send empty message when no message arrives"
         },
         "concat": {
