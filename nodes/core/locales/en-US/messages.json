--- conflicted
+++ resolved
@@ -857,8 +857,8 @@
 	"descending" : "descending",
 	"as-number" : "as number",
         "invalid-exp" : "invalid JSONata expression in sort node",
-<<<<<<< HEAD
-        "too-many" : "too many pending messages in sort node"
+        "too-many" : "too many pending messages in sort node",
+        "clear" : "clear pending message in sort node"
     },
     "batch" : {
 	"mode": {
@@ -881,9 +881,5 @@
         "concat": {
             "topics-label": "Topics"
         }
-=======
-        "too-many" : "too many pending messages in sort node",
-        "clear" : "clear pending message in sort node"
->>>>>>> a868cb97
     }
 }