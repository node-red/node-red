--- conflicted
+++ resolved
@@ -61,12 +61,8 @@
     "multer": "1.4.1",
     "mustache": "2.3.2",
     "node-red-node-email": "0.1.*",
-<<<<<<< HEAD
     "node-red-node-example": "file:nodes/node-red-node-example",
     "node-red-node-feedparser": "0.1.*",
-=======
-    "node-red-node-feedparser": "^0.1.12",
->>>>>>> 2f93bb96
     "node-red-node-rbe": "0.2.*",
     "node-red-node-twitter": "^1.1.0",
     "nopt": "4.0.1",
@@ -98,13 +94,8 @@
     "grunt-contrib-concat": "~1.0.1",
     "grunt-contrib-copy": "~1.0.0",
     "grunt-contrib-jshint": "~1.1.0",
-<<<<<<< HEAD
     "grunt-contrib-uglify": "~3.3.0",
     "grunt-contrib-watch": "^1.1.0",
-=======
-    "grunt-contrib-uglify": "~3.4.0",
-    "grunt-contrib-watch": "~1.1.0",
->>>>>>> 2f93bb96
     "grunt-jsonlint": "~1.1.0",
     "grunt-mocha-istanbul": "5.0.2",
     "grunt-nodemon": "~0.4.2",
@@ -113,7 +104,6 @@
     "grunt-webdriver": "^2.0.3",
     "http-proxy": "^1.16.2",
     "istanbul": "0.4.5",
-<<<<<<< HEAD
     "mocha": "^5.1.1",
     "node-red-node-test-helper": "^0.1.7",
     "should": "^8.4.0",
@@ -124,18 +114,6 @@
     "wdio-mocha-framework": "^0.5.11",
     "wdio-spec-reporter": "^0.1.3",
     "webdriverio": "^4.9.11"
-=======
-    "mocha": "^5.2.0",
-    "node-red-node-test-helper": "0.1.7",
-    "should": "^8.4.0",
-    "sinon": "1.17.7",
-    "stoppable": "^1.0.7",
-    "supertest": "3.3.0",
-    "wdio-chromedriver-service": "^0.1.3",
-    "wdio-mocha-framework": "^0.6.2",
-    "wdio-spec-reporter": "^0.1.5",
-    "webdriverio": "^4.14.0"
->>>>>>> 2f93bb96
   },
   "engines": {
     "node": ">=4"
