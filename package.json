{
    "name": "node-red",
<<<<<<< HEAD
    "version": "1.3.0-beta.1",
=======
    "version": "1.2.6",
>>>>>>> 9f3e9786
    "description": "Low-code programming for event-driven applications",
    "homepage": "http://nodered.org",
    "license": "Apache-2.0",
    "repository": {
        "type": "git",
        "url": "https://github.com/node-red/node-red.git"
    },
    "private": "true",
    "scripts": {
        "start": "node packages/node_modules/node-red/red.js",
        "test": "grunt",
        "build": "grunt build",
        "dev": "grunt dev",
        "build-dev": "grunt build-dev",
        "docs": "grunt docs"
    },
    "contributors": [
        {
            "name": "Nick O'Leary"
        },
        {
            "name": "Dave Conway-Jones"
        }
    ],
    "dependencies": {
        "ajv": "6.12.6",
        "async-mutex": "0.2.4",
        "basic-auth": "2.0.1",
        "bcryptjs": "2.4.3",
        "body-parser": "1.19.0",
        "cheerio": "0.22.0",
        "clone": "2.1.2",
        "content-type": "1.0.4",
        "cookie": "0.4.1",
        "cookie-parser": "1.4.5",
        "cors": "2.8.5",
        "cron": "1.7.2",
        "denque": "1.4.1",
        "express": "4.17.1",
        "express-session": "1.17.1",
        "fs-extra": "8.1.0",
        "fs.notify": "0.0.4",
        "hash-sum": "2.0.0",
        "https-proxy-agent": "5.0.0",
        "i18next": "15.1.2",
        "iconv-lite": "0.6.2",
        "is-utf8": "0.2.1",
        "js-yaml": "3.14.0",
        "json-stringify-safe": "5.0.1",
        "jsonata": "1.8.4",
        "lodash.clonedeep": "^4.5.0",
        "media-typer": "1.1.0",
        "memorystore": "1.6.4",
        "mime": "2.4.6",
        "moment-timezone": "0.5.32",
        "mqtt": "4.2.6",
        "multer": "1.4.2",
        "mustache": "4.0.1",
        "node-red-admin": "^0.2.6",
        "node-red-node-rbe": "^0.2.9",
        "node-red-node-sentiment": "^0.1.6",
        "node-red-node-tail": "^0.1.0",
        "nopt": "5.0.0",
        "oauth2orize": "1.11.0",
        "on-headers": "1.0.2",
        "passport": "0.4.1",
        "passport-http-bearer": "1.0.1",
        "passport-oauth2-client-password": "0.1.2",
        "raw-body": "2.4.1",
        "request": "2.88.0",
        "semver": "6.3.0",
        "tar": "6.0.5",
        "uglify-js": "3.11.6",
        "when": "3.7.8",
        "ws": "6.2.1",
        "xml2js": "0.4.23"
    },
    "optionalDependencies": {
        "bcrypt": "3.0.8"
    },
    "devDependencies": {
        "dompurify": "2.2.2",
        "grunt": "1.3.0",
        "grunt-chmod": "~1.1.1",
        "grunt-cli": "~1.3.2",
        "grunt-concurrent": "3.0.0",
        "grunt-contrib-clean": "~2.0.0",
        "grunt-contrib-compress": "1.6.0",
        "grunt-contrib-concat": "~1.0.1",
        "grunt-contrib-copy": "~1.0.0",
        "grunt-contrib-jshint": "~2.1.0",
        "grunt-contrib-uglify": "~4.0.1",
        "grunt-contrib-watch": "~1.1.0",
        "grunt-jsdoc": "2.4.1",
        "grunt-jsdoc-to-markdown": "5.0.0",
        "grunt-jsonlint": "2.1.3",
        "grunt-mkdir": "~1.0.0",
        "grunt-npm-command": "~0.1.2",
        "grunt-sass": "~3.1.0",
        "grunt-simple-mocha": "~0.4.1",
        "grunt-simple-nyc": "^3.0.1",
        "http-proxy": "1.18.1",
        "jsdoc-nr-template": "github:node-red/jsdoc-nr-template",
        "marked": "1.2.5",
        "minami": "1.2.3",
        "mocha": "^5.2.0",
        "node-red-node-test-helper": "^0.2.5",
        "node-sass": "^4.14.1",
        "nodemon": "2.0.6",
        "should": "13.2.3",
        "sinon": "1.17.7",
        "stoppable": "^1.1.0",
        "supertest": "5.0.0"
    },
    "engines": {
        "node": ">=8"
    }
}<|MERGE_RESOLUTION|>--- conflicted
+++ resolved
@@ -1,10 +1,6 @@
 {
     "name": "node-red",
-<<<<<<< HEAD
     "version": "1.3.0-beta.1",
-=======
-    "version": "1.2.6",
->>>>>>> 9f3e9786
     "description": "Low-code programming for event-driven applications",
     "homepage": "http://nodered.org",
     "license": "Apache-2.0",
